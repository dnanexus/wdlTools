package wdlTools.generators

import java.net.URL
import java.nio.file.Path

import wdlTools.formatter.WdlV1Formatter
import wdlTools.generators.ProjectGenerator._
import wdlTools.syntax.AbstractSyntax._
<<<<<<< HEAD
import wdlTools.syntax.{CommentMap, WdlParser, Parsers, WdlVersion}
=======
import wdlTools.syntax.{Parsers, WdlParser, WdlVersion}
>>>>>>> 0ffd3a40
import wdlTools.util.{InteractiveConsole, Options, Util}

import scala.collection.mutable
import util.control.Breaks._

case class ProjectGenerator(opts: Options,
                            name: String,
                            outputDir: Path,
                            wdlVersion: WdlVersion = WdlVersion.V1,
                            interactive: Boolean = false,
                            readmes: Boolean = false,
                            developerReadmes: Boolean = false,
                            dockerfile: Boolean = false,
                            tests: Boolean = false,
                            makefile: Boolean = true,
                            dockerImage: Option[String] = None,
                            generatedFiles: mutable.Map[URL, String] = mutable.HashMap.empty) {

  val DOCKERFILE_TEMPLATE = "/templates/project/Dockerfile.ssp"
  val MAKEFILE_TEMPLATE = "/templates/project/Makefile.ssp"

  val defaultDockerImage = "debian:stretch-slim"
  lazy val formatter: WdlV1Formatter = WdlV1Formatter(opts)
  lazy val renderer: Renderer = Renderer()
  lazy val readmeGenerator: ReadmeGenerator =
    ReadmeGenerator(developerReadmes = developerReadmes,
                    generatedFiles = generatedFiles,
                    renderer = renderer)
  lazy val testsGenerator: TestsGenerator = TestsGenerator(generatedFiles = generatedFiles)
  lazy val console: InteractiveConsole = InteractiveConsole(promptColor = Console.BLUE)
  lazy val parsers: Parsers = Parsers(opts)
  lazy val fragParser: WdlParser = parsers.getParser(wdlVersion)

  val basicTypeChoices = Vector(
      "String",
      "Int",
      "Float",
      "Boolean",
      "File",
      "Array[String]",
      "Array[Int]",
      "Array[Float]",
      "Array[Boolean]",
      "Array[File]"
  )

  def containsFile(dataType: Type): Boolean = {
    dataType match {
      case _: TypeFile               => true
      case TypeArray(t, _, _)        => containsFile(t)
      case TypeMap(k, v, _)          => containsFile(k) || containsFile(v)
      case TypePair(l, r, _)         => containsFile(l) || containsFile(r)
      case TypeStruct(_, members, _) => members.exists(x => containsFile(x.dataType))
      case _                         => false
    }
  }

  def requiresEvaluation(expr: Expr): Boolean = {
    expr match {
      case _: ValueString | _: ValueFile | _: ValueBoolean | _: ValueInt | _: ValueFloat => false
      case ExprPair(l, r, _)                                                             => requiresEvaluation(l) || requiresEvaluation(r)
      case ExprArray(value, _)                                                           => value.exists(requiresEvaluation)
      case ExprMap(value, _) =>
        value.exists(elt => requiresEvaluation(elt.key) || requiresEvaluation(elt.value))
      case ExprObject(value, _) => value.exists(member => requiresEvaluation(member.value))
      case _                    => true
    }
  }

  def readFields(fieldType: String,
                 choicesAllowed: Boolean,
                 fields: mutable.Buffer[FieldModel],
                 predefinedPrompt: Option[String] = None,
                 predefinedChoices: Vector[FieldModel] = Vector.empty): Unit = {
    lazy val predefinedChoiceMap: Map[String, FieldModel] =
      predefinedChoices.map(field => field.name -> field).toMap
    var continue: Boolean =
      console.askYesNo(prompt = s"Define ${fieldType.toLowerCase}s interactively?",
                       default = Some(true))
    var inputIdx: Int = 0
    while (continue) {
      inputIdx += 1
      console.title(s"${fieldType} ${inputIdx}")
      breakable {
        if (predefinedChoices.nonEmpty) {
          console.println(predefinedPrompt.get)
          val predefinedChoice = console.askOnce[String](
              prompt = "Select which workflow input",
              optional = true,
              choices = Some(predefinedChoiceMap.keys.toVector),
              menu = Some(true)
          )
          if (predefinedChoice.isDefined) {
            fields.append(predefinedChoiceMap(predefinedChoice.get).copy(linked = true))
            break
          }
        }
        val name = console.askRequired[String](prompt = "Name")
        val label = console.askOnce[String](prompt = "Label", optional = true)
        val help = console.askOnce[String](prompt = "Help", optional = true)
        val optional = console.askYesNo(prompt = "Optional", default = Some(false))
        val dataType: Type = fragParser.parseType(
            console
              .askRequired[String](prompt = "Type",
                                   choices = Some(basicTypeChoices),
                                   otherOk = true)
        )
        val patterns = if (containsFile(dataType)) {
          console.ask[String](promptPrefix = "Patterns", optional = true, multiple = true)
        } else {
          Vector.empty
        }

        def askDefault: Option[Expr] = {
          console.askOnce[String](prompt = "Default", optional = true).map(fragParser.parseExpr)
        }

        var default: Option[Expr] = askDefault
        while (default.isDefined && requiresEvaluation(default.get)) {
          console.error("Default value cannot be an expression that requires evaluation")
          default = askDefault
        }
        val choices = if (choicesAllowed) {
          def askChoices: Seq[Expr] = {
            console
              .ask[String](promptPrefix = "Choice", optional = true, multiple = true)
              .map(fragParser.parseExpr)
          }

          var choiceList = askChoices
          while (choiceList.nonEmpty && choiceList.exists(requiresEvaluation)) {
            console.error("Choice value cannot be an expression that requires evaluation")
            choiceList = askChoices
          }
          choiceList
        } else {
          Vector.empty
        }
        fields.append(
            FieldModel(name, label, help, optional, dataType, patterns, default, choices)
        )
      }
      continue = console.askYesNo(prompt = s"Define another ${fieldType}?", default = Some(true))
    }
  }

  def populateWorkflow(model: WorkflowModel): Unit = {
    if (model.name.isEmpty) {
      model.name = console.askOnce[String](prompt = "Workflow name")
    }
    if (model.title.isEmpty) {
      model.title = console.askOnce[String](prompt = "Workflow title", optional = true)
    }
    if (model.summary.isEmpty) {
      model.summary = console.askOnce[String](prompt = "Workflow summary", optional = true)
    }
    if (model.description.isEmpty && !readmes) {
      model.description = console.askOnce[String](prompt = "Workflow description", optional = true)
    }
    readFields(fieldType = "Input", choicesAllowed = true, fields = model.inputs)
    readFields(fieldType = "Output", choicesAllowed = false, fields = model.outputs)
  }

  def populateTask(model: TaskModel = TaskModel(),
                   predefinedInputs: Vector[FieldModel] = Vector.empty): TaskModel = {
    if (model.name.isEmpty) {
      model.name = console.askOnce[String](prompt = "Task name")
    }
    if (model.title.isEmpty) {
      model.title = console.askOnce[String](prompt = "Task title", optional = true)
    }
    if (model.summary.isEmpty) {
      model.summary = console.askOnce[String](prompt = "Task summary", optional = true)
    }
    if (model.description.isEmpty && !readmes) {
      model.description = console.askOnce[String](prompt = "Task description", optional = true)
    }
    if (model.docker.isEmpty) {
      model.docker =
        console.askOnce[String](prompt = "Docker image ID", default = Some(defaultDockerImage))
    }
    readFields(fieldType = "Input",
               choicesAllowed = true,
               fields = model.inputs,
               predefinedPrompt = Some("Is this a workflow input?"),
               predefinedChoices = predefinedInputs)
    readFields(fieldType = "Output", choicesAllowed = false, fields = model.outputs)
    model
  }

  def apply(workflowModel: Option[WorkflowModel], taskModels: Vector[TaskModel]): Unit = {
    val tasksAndLinkedInputs = if (interactive) {
      val predefinedTaskInputs = if (workflowModel.isDefined) {
        populateWorkflow(workflowModel.get)
        workflowModel.get.inputs.toVector
      } else {
        Vector.empty
      }
      val tasksBuf: mutable.Buffer[(Task, Set[String])] = mutable.ArrayBuffer.empty
      taskModels.foreach { taskModel =>
        tasksBuf.append(populateTask(taskModel, predefinedInputs = predefinedTaskInputs).toTask)
      }
      var word = if (taskModels.isEmpty) {
        "a"
      } else {
        "another"
      }
      while (console.askYesNo(s"Add ${word} task?", default = Some(false))) {
        tasksBuf.append(populateTask(predefinedInputs = predefinedTaskInputs).toTask)
        word = "another"
      }
      tasksBuf.toVector
    } else {
      taskModels.map(_.toTask)
    }

    val doc = Document(null,
                       Version(wdlVersion, null),
                       tasksAndLinkedInputs.map(_._1),
                       workflowModel.map(_.toWorkflow(tasksAndLinkedInputs)),
                       null,
                       CommentMap.empty)
    val wdlName = s"${name}.wdl"
    val docUrl = Util.pathToURL(outputDir.resolve(wdlName))
    generatedFiles(docUrl) = formatter.formatDocument(doc).mkString(System.lineSeparator())

    if (readmes) {
      readmeGenerator.apply(docUrl, doc)
    }

    if (dockerfile) {
      val dockerfileUrl = Util.pathToURL(outputDir.resolve("Dockerfile"))
      generatedFiles(dockerfileUrl) = renderer.render(DOCKERFILE_TEMPLATE)
    }

    if (tests) {
      val testUrl = Util.pathToURL(outputDir.resolve("tests").resolve(s"test_${name}.json"))
      testsGenerator.apply(testUrl, wdlName, doc)
    }

    if (makefile) {
      val makefileUrl = Util.pathToURL(outputDir.resolve("Makefile"))
      generatedFiles(makefileUrl) = renderer
        .render(MAKEFILE_TEMPLATE, Map("name" -> name, "test" -> tests, "docker" -> dockerfile))
    }
  }
}

object ProjectGenerator {
  case class FieldModel(name: String,
                        label: Option[String] = None,
                        help: Option[String] = None,
                        optional: Boolean,
                        dataType: Type,
                        patterns: Seq[String] = Vector.empty,
                        default: Option[Expr] = None,
                        choices: Seq[Expr] = Vector.empty,
                        linked: Boolean = false) {
    def toDeclaration: Declaration = {
      Declaration(name, dataType, None, null)
    }

    def toMeta: Option[MetaKV] = {
      val metaMap: Vector[ExprObjectMember] = Map(
          "label" -> label.map(ValueString(_, null)),
          "help" -> help.map(ValueString(_, null)),
          "patterns" -> (if (patterns.isEmpty) {
                           None
                         } else {
                           Some(ExprArray(patterns.map(ValueString(_, null)).toVector, null))
                         }),
          "default" -> default,
          "choices" -> (if (choices.isEmpty) {
                          None
                        } else {
                          Some(ExprArray(choices.toVector, null))
                        })
      ).collect {
          case (key, Some(value)) => key -> value
        }
        .map(item => ExprObjectMember(item._1, item._2, null))
        .toVector
      if (metaMap.isEmpty) {
        None
      } else {
        Some(MetaKV(name, ExprObject(metaMap, null), null))
      }
    }
  }

  def getInput(inputs: Vector[FieldModel]): (Option[InputSection], Set[String]) = {
    if (inputs.isEmpty) {
      (None, Set.empty)
    } else {
      val inputSection = InputSection(inputs.map(_.toDeclaration), null)
      val linkedInputs = inputs.collect {
        case f: FieldModel if f.linked => f.name
      }.toSet
      (Some(inputSection), linkedInputs)
    }
  }

  def getOutput(outputs: Vector[FieldModel]): Option[OutputSection] = {
    if (outputs.isEmpty) {
      None
    } else {
      Some(OutputSection(outputs.map(_.toDeclaration), null))
    }
  }

  def getMeta(items: Map[String, String]): Option[MetaSection] = {
    if (items.isEmpty) {
      None
    } else {
      Some(
          MetaSection(items.map {
            case (key, value) => MetaKV(key, ValueString(value, null), null)
          }.toVector, null)
      )
    }
  }

  def getParameterMeta(inputs: Vector[FieldModel]): Option[ParameterMetaSection] = {
    if (inputs.isEmpty) {
      None
    } else {
      val inputMetaKVs = inputs.flatMap(_.toMeta)
      if (inputMetaKVs.isEmpty) {
        None
      } else {
        Some(ParameterMetaSection(inputMetaKVs, null))
      }
    }
  }

  case class TaskModel(var name: Option[String] = None,
                       var title: Option[String] = None,
                       var summary: Option[String] = None,
                       var description: Option[String] = None,
                       var docker: Option[String] = None,
                       inputs: mutable.Buffer[FieldModel] = mutable.ArrayBuffer.empty,
                       outputs: mutable.Buffer[FieldModel] = mutable.ArrayBuffer.empty) {
    def toTask: (Task, Set[String]) = {
      val (inputSection, linkedInputs) = getInput(inputs.toVector)
      val task = Task(
          name.get,
          inputSection,
          getOutput(outputs.toVector),
          CommandSection(Vector.empty, null),
          Vector.empty,
          getMeta(
              Map("title" -> title, "summary" -> summary, description -> "description").collect {
                case (key: String, Some(value: String)) => key -> value
              }
          ),
          getParameterMeta(inputs.toVector),
          Some(
              RuntimeSection(Vector(RuntimeKV("docker", ValueString(docker.get, null), null)), null)
          ),
          null
      )
      (task, linkedInputs)
    }
  }

  case class WorkflowModel(wdlVersion: WdlVersion,
                           var name: Option[String] = None,
                           var title: Option[String] = None,
                           var summary: Option[String] = None,
                           var description: Option[String] = None,
                           inputs: mutable.Buffer[FieldModel] = mutable.ArrayBuffer.empty,
                           outputs: mutable.Buffer[FieldModel] = mutable.ArrayBuffer.empty) {
    def toWorkflow(tasksAndLinkedInputs: Vector[(Task, Set[String])]): Workflow = {
      val calls: Vector[Call] = tasksAndLinkedInputs.map {
        case (task, linkedInputs) =>
          val callInputs: Option[CallInputs] = if (task.input.isDefined) {
            def getInputValue(inp: Declaration): Option[CallInput] = {
              if (linkedInputs.contains(inp.name)) {
                Some(CallInput(inp.name, ExprIdentifier(inp.name, null), null))
              } else if (inp.wdlType.isInstanceOf[TypeOptional]) {
                None
              } else {
                Some(CallInput(inp.name, ValueString("set my value!", null), null))
              }
            }
            Some(CallInputs(task.input.get.declarations.flatMap(getInputValue), null))
          } else {
            None
          }
          Call(task.name, None, callInputs, null)
      }

      val (wfInputSection, _) = getInput(inputs.toVector)
      Workflow(
          name.get,
          wfInputSection,
          getOutput(outputs.toVector),
          getMeta(
              Map("title" -> title, "summary" -> summary, description -> "description").collect {
                case (key: String, Some(value: String)) => key -> value
              }
          ),
          getParameterMeta(inputs.toVector),
          calls,
          null
      )
    }
  }
}<|MERGE_RESOLUTION|>--- conflicted
+++ resolved
@@ -6,11 +6,7 @@
 import wdlTools.formatter.WdlV1Formatter
 import wdlTools.generators.ProjectGenerator._
 import wdlTools.syntax.AbstractSyntax._
-<<<<<<< HEAD
-import wdlTools.syntax.{CommentMap, WdlParser, Parsers, WdlVersion}
-=======
-import wdlTools.syntax.{Parsers, WdlParser, WdlVersion}
->>>>>>> 0ffd3a40
+import wdlTools.syntax.{CommentMap, Parsers, WdlParser, WdlVersion}
 import wdlTools.util.{InteractiveConsole, Options, Util}
 
 import scala.collection.mutable
@@ -234,7 +230,7 @@
                        null,
                        CommentMap.empty)
     val wdlName = s"${name}.wdl"
-    val docUrl = Util.pathToURL(outputDir.resolve(wdlName))
+    val docUrl = Util.pathToUrl(outputDir.resolve(wdlName))
     generatedFiles(docUrl) = formatter.formatDocument(doc).mkString(System.lineSeparator())
 
     if (readmes) {
@@ -242,17 +238,17 @@
     }
 
     if (dockerfile) {
-      val dockerfileUrl = Util.pathToURL(outputDir.resolve("Dockerfile"))
+      val dockerfileUrl = Util.pathToUrl(outputDir.resolve("Dockerfile"))
       generatedFiles(dockerfileUrl) = renderer.render(DOCKERFILE_TEMPLATE)
     }
 
     if (tests) {
-      val testUrl = Util.pathToURL(outputDir.resolve("tests").resolve(s"test_${name}.json"))
+      val testUrl = Util.pathToUrl(outputDir.resolve("tests").resolve(s"test_${name}.json"))
       testsGenerator.apply(testUrl, wdlName, doc)
     }
 
     if (makefile) {
-      val makefileUrl = Util.pathToURL(outputDir.resolve("Makefile"))
+      val makefileUrl = Util.pathToUrl(outputDir.resolve("Makefile"))
       generatedFiles(makefileUrl) = renderer
         .render(MAKEFILE_TEMPLATE, Map("name" -> name, "test" -> tests, "docker" -> dockerfile))
     }
