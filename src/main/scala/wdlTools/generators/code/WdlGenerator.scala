--- conflicted
+++ resolved
@@ -1110,7 +1110,7 @@
       if (hasCommand) {
         // The parser swallows anyting after the opening token ('{' or '<<<') as part of the
         // command block, so we need to parse out any in-line WDL comment on the first line.
-        val headExpr: Expr = command.parts.head match {
+        val (headExpr: Expr, indent) = command.parts.head match {
           case v: ValueString =>
             v.value match {
               case commandStartRegexp(first, rest) =>
@@ -1120,51 +1120,26 @@
                           s.isEmpty || s.startsWith(Symbols.Comment)
                       ) && rest.trim.isEmpty && command.parts.size == 1 =>
                     // command block is empty
-<<<<<<< HEAD
-                    v.copy(value = "")
-=======
-                    (v.copy(value = "")(v.loc), None)
->>>>>>> 865176d1
+                    (v.copy(value = "")(v.loc), false)
                   case s if s.startsWith(Symbols.Comment) && rest.trim.isEmpty =>
                     // weird case, like there is a placeholder in the comment -
                     // we don't want to break anything so we'll just format the whole
                     // block as-is
-<<<<<<< HEAD
-                    v
+                    (v, false)
                   case s if s.startsWith(Symbols.Comment) || s.isEmpty =>
                     // the first is empty or a WDL comment so we ignore it
-                    v.copy(value = rest)
+                    (v.copy(value = rest)(v.loc), false)
                   case s if rest.trim.isEmpty =>
                     // single-line expression
-                    v.copy(value = s)
+                    (v.copy(value = s)(v.loc), true)
                   case _ =>
                     // opening line has some real content, so leave as-is
-                    v
-=======
-                    (v, None)
-                  case s if s.isEmpty || s.startsWith(Symbols.Comment) =>
-                    // opening line was empty or a comment
-                    val (ws, trimmedRest) = rest match {
-                      case leadingWhitespaceRegexp(ws, trimmedRest) => (Some(ws), trimmedRest)
-                      case _                                        => (None, rest)
-                    }
-                    // the first line will be indented, so we need to trim the indent from `rest`
-                    (v.copy(value = trimmedRest)(v.loc), ws)
-                  case s if rest.trim.isEmpty =>
-                    // single-line expression
-                    (v.copy(value = s)(v.loc), None)
-                  case s =>
-                    // opening line has some real content, so just trim any leading whitespace
-                    val ws = leadingWhitespaceRegexp
-                      .findFirstMatchIn(rest)
-                      .map(m => m.group(1))
-                    (v.copy(value = s"${s}\n${rest}")(v.loc), ws)
->>>>>>> 865176d1
+                    (v, false)
                 }
               case other =>
                 throw new RuntimeException(s"unexpected command part ${other}")
             }
-          case other => other
+          case other => (other, false)
         }
 
         def trimLast(last: Expr): Expr = {
@@ -1172,8 +1147,7 @@
             case ValueString(s, wdlType) =>
               // If the last part is just the whitespace before the close block, throw it out
               ValueString(commandEndRegexp.replaceFirstIn(s, ""), wdlType)(last.loc)
-            case other =>
-              other
+            case other => other
           }
         }
 
@@ -1190,9 +1164,15 @@
           )
         }
 
-        val bodyGenerator = lineGenerator.derive(newIndenting = Indenting.Never,
-                                                 newSpacing = Spacing.Off,
-                                                 newWrapping = Wrapping.Never)
+        val bodyGenerator = if (indent) {
+          lineGenerator.derive(newIndentSteps = Some(1),
+                               newSpacing = Spacing.Off,
+                               newWrapping = Wrapping.Never)
+        } else {
+          lineGenerator.derive(newIndenting = Indenting.Never,
+                               newSpacing = Spacing.Off,
+                               newWrapping = Wrapping.Never)
+        }
 
         bodyGenerator.endLine(continue = true)
         bodyGenerator.beginLine()
