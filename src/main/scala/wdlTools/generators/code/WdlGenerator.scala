--- conflicted
+++ resolved
@@ -14,12 +14,7 @@
 }
 import wdlTools.types.TypedAbstractSyntax._
 import wdlTools.types.WdlTypes.{T_Int, T_Object, T_String, _}
-<<<<<<< HEAD
 import wdlTools.syntax.{Builtins, Operator, Quoting, SourceLocation, WdlVersion}
-=======
-import wdlTools.syntax.{Operator, Quoting, SourceLocation, WdlVersion}
-import wdlTools.types.{TypeCheckingRegime, Unification, UnificationContext}
->>>>>>> 29716ed6
 
 import java.net.URI
 import scala.collection.mutable
@@ -542,7 +537,6 @@
         unspacedFormatter.appendPrefix(Literal(open))
         unspacedFormatter.appendAll(sizeds)
         unspacedFormatter.appendSuffix(Literal(close))
-<<<<<<< HEAD
       }
     }
   }
@@ -651,8 +645,6 @@
               ExprGetName(inner(e, nextCtx), id, wdlType)(g.loc)
             case _ => innerExpr
           }
-=======
->>>>>>> 29716ed6
       }
     }
     if (rewriteNonstandardUsages) {
@@ -804,30 +796,6 @@
                 ),
                 wrapping = if (ctx.inString()) Wrapping.Never else Wrapping.AsNeeded
             )
-<<<<<<< HEAD
-=======
-          case ExprApply(Operator.Addition.name, _, Vector(ExprArray(args, _)), _)
-              if rewriteNonstandardUsages && isMixedStringAndNonString(args) =>
-            // nonstandard usage: "foo " + bar + " baz", where bar is a non-String type
-            // re-write as "foo ${bar} baz"
-            val (newArgs, quotings) = args.map {
-              case s @ ValueString(_, _, quoting) if quoting != Quoting.None =>
-                (s.copy(quoting = Quoting.None)(s.loc), Some(quoting))
-              case s @ ExprCompoundString(_, _, quoting) if quoting != Quoting.None =>
-                (s.copy(quoting = Quoting.None)(s.loc), Some(quoting))
-              case arg => (arg, None)
-            }.unzip
-            val quoting = quotings.flatten.distinct match {
-              case Vector()        => Quoting.Double
-              case Vector(quoting) => quoting
-              case _ =>
-                throw new Exception(
-                    s"Cannot re-write non-standard expression ${expr}: sub-expressions use different quoting"
-                )
-            }
-            val loc = SourceLocation.merge(newArgs.map(_.loc))
-            buildExpression(ExprCompoundString(newArgs, T_String, quoting)(loc))
->>>>>>> 29716ed6
           case ExprApply(oper, _, Vector(ExprArray(args, _)), _)
               if Operator.Vectorizable.contains(oper) =>
             val operCtx = nextCtx.advanceTo(InOperationState(Some(oper)))
@@ -840,13 +808,8 @@
                        buildExpression(value, nextCtx.advanceTo(InOperationState())))
             )
           case ExprApply(oper, _, Vector(lhs, rhs), _) if Operator.All.contains(oper) =>
-<<<<<<< HEAD
             val operCtx = nextCtx.advanceTo(InOperationState(Some(oper)))
             val operands = Vector(buildExpression(lhs, operCtx), buildExpression(rhs, operCtx))
-=======
-            val nextCtx2 = nextCtx.advanceTo(InOperationState(Some(oper)))
-            val operands = Vector(buildExpression(lhs, nextCtx2), buildExpression(rhs, nextCtx2))
->>>>>>> 29716ed6
             Operation(oper, operands, vectorizable = false, ctx)
           case ExprApply(funcName, _, elements, _) =>
             val prefix = Sequence(
@@ -960,17 +923,12 @@
 
   private def notCoercibleTo(expr: Expr, wdlType: T): Boolean = {
     val unify = Unification(TypeCheckingRegime.Moderate)
-<<<<<<< HEAD
     !unify.isCoercibleTo(wdlType, expr.wdlType, UnificationContext(targetVersion))
-=======
-    !unify.isCoercibleTo(wdlType, expr.wdlType, UnificationContext.empty)
->>>>>>> 29716ed6
   }
 
   private case class DeclarationStatement(name: String, wdlType: T, expr: Option[Expr] = None)
       extends BaseStatement {
 
-<<<<<<< HEAD
     private val fixedExpr = expr.map(fixExpression(_))
     private val typeSized = {
       val newType = wdlType match {
@@ -979,15 +937,6 @@
           // non-standard usage: String foo = 1 + 1
           // re-write to: Int foo = 1 + 1
           fixedExpr.get.wdlType
-=======
-    private val typeSized = {
-      val newType = wdlType match {
-        case T_String | T_Optional(T_String)
-            if rewriteNonstandardUsages && expr.exists(notCoercibleTo(_, T_String)) =>
-          // non-standard usage: String foo = 1 + 1
-          // re-write to: Int foo = 1 + 1
-          expr.get.wdlType
->>>>>>> 29716ed6
         case _ => wdlType
       }
       DataType.fromWdlType(newType)
@@ -1050,16 +999,12 @@
       // literal values
       case MetaValueNull() => Literal(Symbols.Null)
       case MetaValueString(value, quoting) =>
-<<<<<<< HEAD
         val escaped = if (quoting != Quoting.None) {
           Utils.escape(value)
         } else {
           value
         }
         Literal(escaped, quoting = quoting)
-=======
-        Literal(value, quoting = quoting)
->>>>>>> 29716ed6
       case MetaValueBoolean(value) => Literal(value)
       case MetaValueInt(value)     => Literal(value)
       case MetaValueFloat(value)   => Literal(value)
@@ -1350,12 +1295,8 @@
         bodyGenerator.endLine(continue = true)
         bodyGenerator.beginLine()
         newParts.foreach { expr =>
-<<<<<<< HEAD
           val fixedExpr = fixExpression(expr, ExpressionContext.command)
           bodyGenerator.append(buildExpression(fixedExpr, ExpressionContext.command))
-=======
-          bodyGenerator.append(buildExpression(expr, ExpressionContext.command))
->>>>>>> 29716ed6
         }
         bodyGenerator.endLine()
 
