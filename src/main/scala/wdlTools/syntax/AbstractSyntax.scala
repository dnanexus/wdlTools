package wdlTools.syntax

import java.net.URL

// An abstract syntax for the Workflow Description Language (WDL)
object AbstractSyntax {
  trait Element {
    val text: TextSource // where in the source program does this element belong
  }
  sealed trait WorkflowElement extends Element
  sealed trait DocumentElement extends Element

  // type system
  sealed trait Type extends Element
  case class TypeOptional(t: Type, text: TextSource) extends Type
  case class TypeArray(t: Type, nonEmpty: Boolean = false, text: TextSource) extends Type
  case class TypeMap(k: Type, v: Type, text: TextSource) extends Type
  case class TypePair(l: Type, r: Type, text: TextSource) extends Type
  case class TypeString(text: TextSource) extends Type
  case class TypeFile(text: TextSource) extends Type
  case class TypeDirectory(text: TextSource) extends Type
  case class TypeBoolean(text: TextSource) extends Type
  case class TypeInt(text: TextSource) extends Type
  case class TypeFloat(text: TextSource) extends Type
  case class TypeIdentifier(id: String, text: TextSource) extends Type
  case class TypeObject(text: TextSource) extends Type
  case class StructMember(name: String, dataType: Type, text: TextSource) extends Element
  case class TypeStruct(name: String, members: Vector[StructMember], text: TextSource)
      extends Type
      with DocumentElement

  // expressions
  sealed trait Expr extends Element

  // values
  sealed trait Value extends Expr
  case class ValueNull(text: TextSource) extends Value
  case class ValueNone(text: TextSource) extends Value
  case class ValueString(value: String, text: TextSource) extends Value
  case class ValueBoolean(value: Boolean, text: TextSource) extends Value
  case class ValueInt(value: Int, text: TextSource) extends Value
  case class ValueFloat(value: Double, text: TextSource) extends Value

  case class ExprIdentifier(id: String, text: TextSource) extends Expr

  // represents strings with interpolation.
  // For example:
  //  "some string part ~{ident + ident} some string part after"
  case class ExprCompoundString(value: Vector[Expr], text: TextSource) extends Expr
  case class ExprPair(l: Expr, r: Expr, text: TextSource) extends Expr
  case class ExprArray(value: Vector[Expr], text: TextSource) extends Expr
  case class ExprMapItem(key: Expr, value: Expr, text: TextSource) extends Expr
  case class ExprMap(value: Vector[ExprMapItem], text: TextSource) extends Expr
  case class ExprObjectMember(key: String, value: Expr, text: TextSource) extends Expr
  case class ExprObject(value: Vector[ExprObjectMember], text: TextSource) extends Expr

  // These are expressions of kind:
  //
  // ~{true="--yes" false="--no" boolean_value}
  // ~{default="foo" optional_value}
  // ~{sep=", " array_value}
  case class ExprPlaceholderEqual(t: Expr, f: Expr, value: Expr, text: TextSource) extends Expr
  case class ExprPlaceholderDefault(default: Expr, value: Expr, text: TextSource) extends Expr
  case class ExprPlaceholderSep(sep: Expr, value: Expr, text: TextSource) extends Expr

  // operators on one argument
  case class ExprUniraryPlus(value: Expr, text: TextSource) extends Expr
  case class ExprUniraryMinus(value: Expr, text: TextSource) extends Expr
  case class ExprNegate(value: Expr, text: TextSource) extends Expr

  // operators on two arguments
  case class ExprLor(a: Expr, b: Expr, text: TextSource) extends Expr
  case class ExprLand(a: Expr, b: Expr, text: TextSource) extends Expr
  case class ExprEqeq(a: Expr, b: Expr, text: TextSource) extends Expr
  case class ExprLt(a: Expr, b: Expr, text: TextSource) extends Expr
  case class ExprGte(a: Expr, b: Expr, text: TextSource) extends Expr
  case class ExprNeq(a: Expr, b: Expr, text: TextSource) extends Expr
  case class ExprLte(a: Expr, b: Expr, text: TextSource) extends Expr
  case class ExprGt(a: Expr, b: Expr, text: TextSource) extends Expr
  case class ExprAdd(a: Expr, b: Expr, text: TextSource) extends Expr
  case class ExprSub(a: Expr, b: Expr, text: TextSource) extends Expr
  case class ExprMod(a: Expr, b: Expr, text: TextSource) extends Expr
  case class ExprMul(a: Expr, b: Expr, text: TextSource) extends Expr
  case class ExprDivide(a: Expr, b: Expr, text: TextSource) extends Expr

  // Access an array element at [index]
  case class ExprAt(array: Expr, index: Expr, text: TextSource) extends Expr

  // conditional:
  // if (x == 1) then "Sunday" else "Weekday"
  case class ExprIfThenElse(cond: Expr, tBranch: Expr, fBranch: Expr, text: TextSource) extends Expr

  // Apply a standard library function to arguments. For example:
  //   read_int("4")
  case class ExprApply(funcName: String, elements: Vector[Expr], text: TextSource) extends Expr

  // Access a field in a struct or an object. For example:
  //   Int z = x.a
  case class ExprGetName(e: Expr, id: String, text: TextSource) extends Expr

  case class Declaration(name: String, wdlType: Type, expr: Option[Expr], text: TextSource)
      extends WorkflowElement

  // sections
  /** In draft-2 there is no `input {}` block. Bound and unbound declarations may be mixed together
    * and bound declarations that require evaluation cannot be treated as inputs. Thus, the draft-2
    * `InputSection` `TextSource` may overlap with other elements.
    */
  case class InputSection(declarations: Vector[Declaration], text: TextSource) extends Element
  case class OutputSection(declarations: Vector[Declaration], text: TextSource) extends Element

  // A command can be simple, with just one continuous string:
  //
  // command {
  //     ls
  // }
  //
  // It can also include several embedded expressions. For example:
  //
  // command <<<
  //     echo "hello world"
  //     ls ~{input_file}
  //     echo ~{input_string}
  // >>>
  case class CommandSection(parts: Vector[Expr], text: TextSource) extends Element

  case class RuntimeKV(id: String, expr: Expr, text: TextSource) extends Element
  case class RuntimeSection(kvs: Vector[RuntimeKV], text: TextSource) extends Element

  case class HintsKV(id: String, expr: Expr, text: TextSource) extends Element
  case class HintsSection(kvs: Vector[HintsKV], text: TextSource) extends Element

  // meta section
  case class MetaKV(id: String, expr: Expr, text: TextSource) extends Element
  case class ParameterMetaSection(kvs: Vector[MetaKV], text: TextSource) extends Element
  case class MetaSection(kvs: Vector[MetaKV], text: TextSource) extends Element

  case class Version(value: WdlVersion, text: TextSource) extends Element

  // import statement with the AST for the referenced document
  case class ImportAddr(value: String, text: TextSource) extends Element
  case class ImportName(value: String, text: TextSource) extends Element
  case class ImportAlias(id1: String, id2: String, text: TextSource) extends Element
  case class ImportDoc(name: Option[ImportName],
                       aliases: Vector[ImportAlias],
                       addr: ImportAddr,
                       doc: Option[Document],
                       text: TextSource)
      extends DocumentElement

  // A task
  case class Task(name: String,
                  input: Option[InputSection],
                  output: Option[OutputSection],
                  command: CommandSection, // the command section is required
                  declarations: Vector[Declaration],
                  meta: Option[MetaSection],
                  parameterMeta: Option[ParameterMetaSection],
                  runtime: Option[RuntimeSection],
                  hints: Option[HintsSection],
                  text: TextSource)
      extends DocumentElement

  case class CallAlias(name: String, text: TextSource) extends Element
  case class CallAfter(name: String, text: TextSource) extends Element
  case class CallInput(name: String, expr: Expr, text: TextSource) extends Element
  case class CallInputs(value: Vector[CallInput], text: TextSource) extends Element
  case class Call(name: String,
                  alias: Option[CallAlias],
                  afters: Vector[CallAfter],
                  inputs: Option[CallInputs],
                  text: TextSource)
      extends WorkflowElement

  case class Scatter(identifier: String,
                     expr: Expr,
                     body: Vector[WorkflowElement],
                     text: TextSource)
      extends WorkflowElement

  case class Conditional(expr: Expr, body: Vector[WorkflowElement], text: TextSource)
      extends WorkflowElement

  // A workflow
  case class Workflow(name: String,
                      input: Option[InputSection],
                      output: Option[OutputSection],
                      meta: Option[MetaSection],
                      parameterMeta: Option[ParameterMetaSection],
                      body: Vector[WorkflowElement],
                      text: TextSource)
      extends Element

<<<<<<< HEAD
  case class Document(docSourceUrl: URL,
                      sourceCode: String,
=======
  case class Document(sourceUrl: URL,
>>>>>>> aa938f06
                      version: Version,
                      elements: Vector[DocumentElement],
                      workflow: Option[Workflow],
                      text: TextSource,
                      comments: CommentMap)
      extends Element
<<<<<<< HEAD
=======

  // Utility function for writing an expression in a human readable form
  def exprToString(expr: Expr): String = {
    expr match {
      case ValueNull(_)                    => "null"
      case ValueNone(_)                    => "None"
      case ValueString(value, _)           => value
      case ValueBoolean(value: Boolean, _) => value.toString
      case ValueInt(value, _)              => value.toString
      case ValueFloat(value, _)            => value.toString
      case ExprIdentifier(id: String, _)   => id

      case ExprCompoundString(value: Vector[Expr], _) =>
        val vec = value.map(exprToString).mkString(", ")
        s"ExprCompoundString(${vec})"
      case ExprPair(l, r, _) => s"(${exprToString(l)}, ${exprToString(r)})"
      case ExprArray(value: Vector[Expr], _) =>
        "[" + value.map(exprToString).mkString(", ") + "]"
      case ExprMap(value: Vector[ExprMapItem], _) =>
        val m = value
          .map(exprToString)
          .mkString(", ")
        "{ " + m + " }"
      case ExprMapItem(key, value, _) =>
        s"${exprToString(key)} : ${exprToString(value)}"
      case ExprObject(value: Vector[ExprObjectMember], _) =>
        val m = value
          .map(exprToString)
          .mkString(", ")
        s"object($m)"
      case ExprObjectMember(key, value, _) =>
        s"${key} : ${exprToString(value)}"
      // ~{true="--yes" false="--no" boolean_value}
      case ExprPlaceholderEqual(t: Expr, f: Expr, value: Expr, _) =>
        s"{true=${exprToString(t)} false=${exprToString(f)} ${exprToString(value)}"

      // ~{default="foo" optional_value}
      case ExprPlaceholderDefault(default: Expr, value: Expr, _) =>
        s"{default=${exprToString(default)} ${exprToString(value)}}"

      // ~{sep=", " array_value}
      case ExprPlaceholderSep(sep: Expr, value: Expr, _) =>
        s"{sep=${exprToString(sep)} ${exprToString(value)}"

      // operators on one argument
      case ExprUniraryPlus(value: Expr, _) =>
        s"+ ${exprToString(value)}"
      case ExprUniraryMinus(value: Expr, _) =>
        s"- ${exprToString(value)}"
      case ExprNegate(value: Expr, _) =>
        s"not(${exprToString(value)})"

      // operators on two arguments
      case ExprLor(a: Expr, b: Expr, _)    => s"${exprToString(a)} || ${exprToString(b)}"
      case ExprLand(a: Expr, b: Expr, _)   => s"${exprToString(a)} && ${exprToString(b)}"
      case ExprEqeq(a: Expr, b: Expr, _)   => s"${exprToString(a)} == ${exprToString(b)}"
      case ExprLt(a: Expr, b: Expr, _)     => s"${exprToString(a)} < ${exprToString(b)}"
      case ExprGte(a: Expr, b: Expr, _)    => s"${exprToString(a)} >= ${exprToString(b)}"
      case ExprNeq(a: Expr, b: Expr, _)    => s"${exprToString(a)} != ${exprToString(b)}"
      case ExprLte(a: Expr, b: Expr, _)    => s"${exprToString(a)} <= ${exprToString(b)}"
      case ExprGt(a: Expr, b: Expr, _)     => s"${exprToString(a)} > ${exprToString(b)}"
      case ExprAdd(a: Expr, b: Expr, _)    => s"${exprToString(a)} + ${exprToString(b)}"
      case ExprSub(a: Expr, b: Expr, _)    => s"${exprToString(a)} - ${exprToString(b)}"
      case ExprMod(a: Expr, b: Expr, _)    => s"${exprToString(a)} % ${exprToString(b)}"
      case ExprMul(a: Expr, b: Expr, _)    => s"${exprToString(a)} * ${exprToString(b)}"
      case ExprDivide(a: Expr, b: Expr, _) => s"${exprToString(a)} / ${exprToString(b)}"

      // Access an array element at [index]
      case ExprAt(array: Expr, index: Expr, _) =>
        s"${exprToString(array)}[${index}]"

      // conditional:
      // if (x == 1) then "Sunday" else "Weekday"
      case ExprIfThenElse(cond: Expr, tBranch: Expr, fBranch: Expr, _) =>
        s"if (${exprToString(cond)}) then ${exprToString(tBranch)} else ${exprToString(fBranch)}"

      // Apply a standard library function to arguments. For example:
      //   read_int("4")
      case ExprApply(funcName: String, elements: Vector[Expr], _) =>
        val args = elements.map(exprToString).mkString(", ")
        s"${funcName}(${args})"

      case ExprGetName(e: Expr, id: String, _) =>
        s"${exprToString(e)}.${id}"
    }
  }
>>>>>>> aa938f06
}<|MERGE_RESOLUTION|>--- conflicted
+++ resolved
@@ -191,105 +191,12 @@
                       text: TextSource)
       extends Element
 
-<<<<<<< HEAD
-  case class Document(docSourceUrl: URL,
+  case class Document(sourceUrl: URL,
                       sourceCode: String,
-=======
-  case class Document(sourceUrl: URL,
->>>>>>> aa938f06
                       version: Version,
                       elements: Vector[DocumentElement],
                       workflow: Option[Workflow],
                       text: TextSource,
                       comments: CommentMap)
       extends Element
-<<<<<<< HEAD
-=======
-
-  // Utility function for writing an expression in a human readable form
-  def exprToString(expr: Expr): String = {
-    expr match {
-      case ValueNull(_)                    => "null"
-      case ValueNone(_)                    => "None"
-      case ValueString(value, _)           => value
-      case ValueBoolean(value: Boolean, _) => value.toString
-      case ValueInt(value, _)              => value.toString
-      case ValueFloat(value, _)            => value.toString
-      case ExprIdentifier(id: String, _)   => id
-
-      case ExprCompoundString(value: Vector[Expr], _) =>
-        val vec = value.map(exprToString).mkString(", ")
-        s"ExprCompoundString(${vec})"
-      case ExprPair(l, r, _) => s"(${exprToString(l)}, ${exprToString(r)})"
-      case ExprArray(value: Vector[Expr], _) =>
-        "[" + value.map(exprToString).mkString(", ") + "]"
-      case ExprMap(value: Vector[ExprMapItem], _) =>
-        val m = value
-          .map(exprToString)
-          .mkString(", ")
-        "{ " + m + " }"
-      case ExprMapItem(key, value, _) =>
-        s"${exprToString(key)} : ${exprToString(value)}"
-      case ExprObject(value: Vector[ExprObjectMember], _) =>
-        val m = value
-          .map(exprToString)
-          .mkString(", ")
-        s"object($m)"
-      case ExprObjectMember(key, value, _) =>
-        s"${key} : ${exprToString(value)}"
-      // ~{true="--yes" false="--no" boolean_value}
-      case ExprPlaceholderEqual(t: Expr, f: Expr, value: Expr, _) =>
-        s"{true=${exprToString(t)} false=${exprToString(f)} ${exprToString(value)}"
-
-      // ~{default="foo" optional_value}
-      case ExprPlaceholderDefault(default: Expr, value: Expr, _) =>
-        s"{default=${exprToString(default)} ${exprToString(value)}}"
-
-      // ~{sep=", " array_value}
-      case ExprPlaceholderSep(sep: Expr, value: Expr, _) =>
-        s"{sep=${exprToString(sep)} ${exprToString(value)}"
-
-      // operators on one argument
-      case ExprUniraryPlus(value: Expr, _) =>
-        s"+ ${exprToString(value)}"
-      case ExprUniraryMinus(value: Expr, _) =>
-        s"- ${exprToString(value)}"
-      case ExprNegate(value: Expr, _) =>
-        s"not(${exprToString(value)})"
-
-      // operators on two arguments
-      case ExprLor(a: Expr, b: Expr, _)    => s"${exprToString(a)} || ${exprToString(b)}"
-      case ExprLand(a: Expr, b: Expr, _)   => s"${exprToString(a)} && ${exprToString(b)}"
-      case ExprEqeq(a: Expr, b: Expr, _)   => s"${exprToString(a)} == ${exprToString(b)}"
-      case ExprLt(a: Expr, b: Expr, _)     => s"${exprToString(a)} < ${exprToString(b)}"
-      case ExprGte(a: Expr, b: Expr, _)    => s"${exprToString(a)} >= ${exprToString(b)}"
-      case ExprNeq(a: Expr, b: Expr, _)    => s"${exprToString(a)} != ${exprToString(b)}"
-      case ExprLte(a: Expr, b: Expr, _)    => s"${exprToString(a)} <= ${exprToString(b)}"
-      case ExprGt(a: Expr, b: Expr, _)     => s"${exprToString(a)} > ${exprToString(b)}"
-      case ExprAdd(a: Expr, b: Expr, _)    => s"${exprToString(a)} + ${exprToString(b)}"
-      case ExprSub(a: Expr, b: Expr, _)    => s"${exprToString(a)} - ${exprToString(b)}"
-      case ExprMod(a: Expr, b: Expr, _)    => s"${exprToString(a)} % ${exprToString(b)}"
-      case ExprMul(a: Expr, b: Expr, _)    => s"${exprToString(a)} * ${exprToString(b)}"
-      case ExprDivide(a: Expr, b: Expr, _) => s"${exprToString(a)} / ${exprToString(b)}"
-
-      // Access an array element at [index]
-      case ExprAt(array: Expr, index: Expr, _) =>
-        s"${exprToString(array)}[${index}]"
-
-      // conditional:
-      // if (x == 1) then "Sunday" else "Weekday"
-      case ExprIfThenElse(cond: Expr, tBranch: Expr, fBranch: Expr, _) =>
-        s"if (${exprToString(cond)}) then ${exprToString(tBranch)} else ${exprToString(fBranch)}"
-
-      // Apply a standard library function to arguments. For example:
-      //   read_int("4")
-      case ExprApply(funcName: String, elements: Vector[Expr], _) =>
-        val args = elements.map(exprToString).mkString(", ")
-        s"${funcName}(${args})"
-
-      case ExprGetName(e: Expr, id: String, _) =>
-        s"${exprToString(e)}.${id}"
-    }
-  }
->>>>>>> aa938f06
 }