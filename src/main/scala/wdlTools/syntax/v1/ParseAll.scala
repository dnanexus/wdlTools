--- conflicted
+++ resolved
@@ -47,22 +47,8 @@
     }
 
     val aWf = doc.workflow.map(translateWorkflow)
-<<<<<<< HEAD
     val version = AbstractSyntax.Version(doc.version.value, doc.version.text)
-=======
-    val version = AbstractSyntax.Version(doc.version.value, doc.version.text, None)
->>>>>>> d23e1a82
-    AbstractSyntax.Document(doc.docSourceURL,
-                            version,
-                            Some(doc.version.text),
-                            elems,
-                            aWf,
-                            doc.text,
-<<<<<<< HEAD
-                            doc.comments)
-=======
-                            doc.comment)
->>>>>>> d23e1a82
+    AbstractSyntax.Document(doc.docSourceURL, version, elems, aWf, doc.text, doc.comments)
   }
 
   override def canParse(sourceCode: SourceCode): Boolean = {
