package wdlTools.syntax.v1

import java.net.URL

import wdlTools.syntax.{Comment, TextSource, WdlVersion}

// A concrete syntax for the Workflow Description Language (WDL). This shouldn't be used
// outside this package. Please use the abstract syntax instead.
object ConcreteSyntax {
  sealed trait Element {
    val text: TextSource // where in the source program does this element belong
  }
  sealed trait WorkflowElement extends Element
  sealed trait DocumentElement extends Element

  // type system
  sealed trait Type extends Element
  case class TypeOptional(t: Type, text: TextSource) extends Type
  case class TypeArray(t: Type, nonEmpty: Boolean, text: TextSource) extends Type
  case class TypeMap(k: Type, v: Type, text: TextSource) extends Type
  case class TypePair(l: Type, r: Type, text: TextSource) extends Type
  case class TypeString(text: TextSource) extends Type
  case class TypeFile(text: TextSource) extends Type
  case class TypeBoolean(text: TextSource) extends Type
  case class TypeInt(text: TextSource) extends Type
  case class TypeFloat(text: TextSource) extends Type
  case class TypeIdentifier(id: String, text: TextSource) extends Type
  case class TypeObject(text: TextSource) extends Type
  case class StructMember(name: String, dataType: Type, text: TextSource) extends Element
  case class TypeStruct(name: String, members: Vector[StructMember], text: TextSource)
      extends Type
      with DocumentElement

  // expressions
  sealed trait Expr extends Element
  case class ExprNull(text: TextSource) extends Expr
  case class ExprString(value: String, text: TextSource) extends Expr
  case class ExprFile(value: String, text: TextSource) extends Expr
  case class ExprBoolean(value: Boolean, text: TextSource) extends Expr
  case class ExprInt(value: Int, text: TextSource) extends Expr
  case class ExprFloat(value: Double, text: TextSource) extends Expr

  // represents strings with interpolation.
  // For example:
  //  "some string part ~{ident + ident} some string part after"
  case class ExprCompoundString(value: Vector[Expr], text: TextSource) extends Expr
  case class ExprMapItem(key: Expr, value: Expr, text: TextSource) extends Expr
  case class ExprMapLiteral(value: Vector[ExprMapItem], text: TextSource) extends Expr
  case class ExprObjectMember(key: String, value: Expr, text: TextSource) extends Expr
  case class ExprObjectLiteral(value: Vector[ExprObjectMember], text: TextSource) extends Expr
  case class ExprArrayLiteral(value: Vector[Expr], text: TextSource) extends Expr

  case class ExprIdentifier(id: String, text: TextSource) extends Expr

  // These are parts of string interpolation expressions like:
  //
  // ${true="--yes" false="--no" boolean_value}
  // ${default="foo" optional_value}
  // ${sep=", " array_value}
  //
  trait PlaceHolderPart extends Element
  // true="--yes"    false="--no"
  case class ExprPlaceholderPartEqual(b: Boolean, value: Expr, text: TextSource)
      extends PlaceHolderPart
  // default="foo"
  case class ExprPlaceholderPartDefault(value: Expr, text: TextSource) extends PlaceHolderPart
  // sep=", "
  case class ExprPlaceholderPartSep(value: Expr, text: TextSource) extends PlaceHolderPart

  // These are full expressions of the same kind
  //
  // ${true="--yes" false="--no" boolean_value}
  // ${default="foo" optional_value}
  // ${sep=", " array_value}
  case class ExprPlaceholderEqual(t: Expr, f: Expr, value: Expr, text: TextSource) extends Expr
  case class ExprPlaceholderDefault(default: Expr, value: Expr, text: TextSource) extends Expr
  case class ExprPlaceholderSep(sep: Expr, value: Expr, text: TextSource) extends Expr

  case class ExprUniraryPlus(value: Expr, text: TextSource) extends Expr
  case class ExprUniraryMinus(value: Expr, text: TextSource) extends Expr
  case class ExprLor(a: Expr, b: Expr, text: TextSource) extends Expr
  case class ExprLand(a: Expr, b: Expr, text: TextSource) extends Expr
  case class ExprNegate(value: Expr, text: TextSource) extends Expr
  case class ExprEqeq(a: Expr, b: Expr, text: TextSource) extends Expr
  case class ExprLt(a: Expr, b: Expr, text: TextSource) extends Expr
  case class ExprGte(a: Expr, b: Expr, text: TextSource) extends Expr
  case class ExprNeq(a: Expr, b: Expr, text: TextSource) extends Expr
  case class ExprLte(a: Expr, b: Expr, text: TextSource) extends Expr
  case class ExprGt(a: Expr, b: Expr, text: TextSource) extends Expr
  case class ExprAdd(a: Expr, b: Expr, text: TextSource) extends Expr
  case class ExprSub(a: Expr, b: Expr, text: TextSource) extends Expr
  case class ExprMod(a: Expr, b: Expr, text: TextSource) extends Expr
  case class ExprMul(a: Expr, b: Expr, text: TextSource) extends Expr
  case class ExprDivide(a: Expr, b: Expr, text: TextSource) extends Expr
  case class ExprPair(l: Expr, r: Expr, text: TextSource) extends Expr
  case class ExprAt(array: Expr, index: Expr, text: TextSource) extends Expr
  case class ExprApply(funcName: String, elements: Vector[Expr], text: TextSource) extends Expr
  case class ExprIfThenElse(cond: Expr, tBranch: Expr, fBranch: Expr, text: TextSource) extends Expr
  case class ExprGetName(e: Expr, id: String, text: TextSource) extends Expr

  case class Declaration(name: String, wdlType: Type, expr: Option[Expr], text: TextSource)
      extends WorkflowElement

  // sections
  case class InputSection(declarations: Vector[Declaration], text: TextSource) extends Element
  case class OutputSection(declarations: Vector[Declaration], text: TextSource) extends Element

  // A command can be simple, with just one continuous string:
  //
  // command {
  //     ls
  // }
  //
  // It can also include several embedded expressions. For example:
  //
  // command <<<
  //     echo "hello world"
  //     ls ~{input_file}
  //     echo ~{input_string}
  // >>>
  case class CommandSection(parts: Vector[Expr], text: TextSource) extends Element

  case class RuntimeKV(id: String, expr: Expr, text: TextSource) extends Element
  case class RuntimeSection(kvs: Vector[RuntimeKV], text: TextSource) extends Element

  // meta section
  case class MetaKV(id: String, expr: Expr, text: TextSource) extends Element
  case class ParameterMetaSection(kvs: Vector[MetaKV], text: TextSource) extends Element
  case class MetaSection(kvs: Vector[MetaKV], text: TextSource) extends Element

  // imports
  case class ImportAddr(value: String, text: TextSource) extends Element
  case class ImportName(value: String, text: TextSource) extends Element
  case class ImportAlias(id1: String, id2: String, text: TextSource) extends Element

  // import statement as read from the document
  case class ImportDoc(name: Option[ImportName],
                       aliases: Vector[ImportAlias],
                       addr: ImportAddr,
<<<<<<< HEAD
                       text: TextSource)
=======
                       text: TextSource,
                       comment: Option[Comment])
>>>>>>> d23e1a82
      extends DocumentElement

  // top level definitions
  case class Task(name: String,
                  input: Option[InputSection],
                  output: Option[OutputSection],
                  command: CommandSection, // the command section is required
                  declarations: Vector[Declaration],
                  meta: Option[MetaSection],
                  parameterMeta: Option[ParameterMetaSection],
                  runtime: Option[RuntimeSection],
                  text: TextSource)
      extends DocumentElement

  case class CallAlias(name: String, text: TextSource) extends Element
  case class CallInput(name: String, expr: Expr, text: TextSource) extends Element
  case class CallInputs(value: Vector[CallInput], text: TextSource) extends Element
  case class Call(name: String,
                  alias: Option[CallAlias],
                  inputs: Option[CallInputs],
                  text: TextSource)
      extends WorkflowElement
  case class Scatter(identifier: String,
                     expr: Expr,
                     body: Vector[WorkflowElement],
                     text: TextSource)
      extends WorkflowElement
  case class Conditional(expr: Expr, body: Vector[WorkflowElement], text: TextSource)
      extends WorkflowElement

  case class Workflow(name: String,
                      input: Option[InputSection],
                      output: Option[OutputSection],
                      meta: Option[MetaSection],
                      parameterMeta: Option[ParameterMetaSection],
                      body: Vector[WorkflowElement],
                      text: TextSource)
      extends Element

  case class Version(value: WdlVersion = WdlVersion.V1, text: TextSource) extends Element
  case class Document(docSourceURL: URL,
                      version: Version,
                      elements: Vector[DocumentElement],
                      workflow: Option[Workflow],
                      text: TextSource,
                      comments: Map[Int, Comment])
      extends Element
}<|MERGE_RESOLUTION|>--- conflicted
+++ resolved
@@ -2,7 +2,7 @@
 
 import java.net.URL
 
-import wdlTools.syntax.{Comment, TextSource, WdlVersion}
+import wdlTools.syntax.{CommentMap, TextSource, WdlVersion}
 
 // A concrete syntax for the Workflow Description Language (WDL). This shouldn't be used
 // outside this package. Please use the abstract syntax instead.
@@ -137,12 +137,7 @@
   case class ImportDoc(name: Option[ImportName],
                        aliases: Vector[ImportAlias],
                        addr: ImportAddr,
-<<<<<<< HEAD
                        text: TextSource)
-=======
-                       text: TextSource,
-                       comment: Option[Comment])
->>>>>>> d23e1a82
       extends DocumentElement
 
   // top level definitions
@@ -188,6 +183,6 @@
                       elements: Vector[DocumentElement],
                       workflow: Option[Workflow],
                       text: TextSource,
-                      comments: Map[Int, Comment])
+                      comments: CommentMap)
       extends Element
 }