package wdlTools.syntax.v1_0

import java.net.URL

import wdlTools.syntax.{AbstractSyntax, WdlParser}
import wdlTools.syntax.v1_0.Translators._
import wdlTools.util.{Options, SourceCode}

import scala.collection.mutable

// parse and follow imports
case class ParseAll(opts: Options, loader: SourceCode.Loader) extends WdlParser(opts, loader) {
  // cache of documents that have already been fetched and parsed.
  private val docCache: mutable.Map[URL, AbstractSyntax.Document] = mutable.Map.empty

  private def followImport(url: URL): AbstractSyntax.Document = {
    docCache.get(url) match {
      case None =>
        val cDoc: ConcreteSyntax.Document = ParseDocument.apply(loader.apply(url), opts)
        val aDoc = dfs(cDoc)
        docCache(url) = aDoc
        aDoc
      case Some(aDoc) =>
        aDoc
    }
  }

<<<<<<< HEAD
  private def translateType(t: ConcreteSyntax.Type): AbstractSyntax.Type = {
    t match {
      case ConcreteSyntax.TypeOptional(t, srcText) =>
        AbstractSyntax.TypeOptional(translateType(t), srcText)
      case ConcreteSyntax.TypeArray(t, nonEmpty, srcText) =>
        AbstractSyntax.TypeArray(translateType(t), nonEmpty, srcText)
      case ConcreteSyntax.TypeMap(k, v, srcText) =>
        AbstractSyntax.TypeMap(translateType(k), translateType(v), srcText)
      case ConcreteSyntax.TypePair(l, r, srcText) =>
        AbstractSyntax.TypePair(translateType(l), translateType(r), srcText)
      case ConcreteSyntax.TypeString(srcText)         => AbstractSyntax.TypeString(srcText)
      case ConcreteSyntax.TypeFile(srcText)           => AbstractSyntax.TypeFile(srcText)
      case ConcreteSyntax.TypeBoolean(srcText)        => AbstractSyntax.TypeBoolean(srcText)
      case ConcreteSyntax.TypeInt(srcText)            => AbstractSyntax.TypeInt(srcText)
      case ConcreteSyntax.TypeFloat(srcText)          => AbstractSyntax.TypeFloat(srcText)
      case ConcreteSyntax.TypeIdentifier(id, srcText) => AbstractSyntax.TypeIdentifier(id, srcText)
      case ConcreteSyntax.TypeObject(srcText)         => AbstractSyntax.TypeObject(srcText)
      case ConcreteSyntax.TypeStruct(name, members, srcText, _) =>
        AbstractSyntax.TypeStruct(name, members.map {
          case ConcreteSyntax.StructMember(name, t, text, _) =>
            AbstractSyntax.StructMember(name, translateType(t), text)
        }, srcText)
    }
  }

  private def translateExpr(e: ConcreteSyntax.Expr): AbstractSyntax.Expr = {
    e match {
      // values
      case ConcreteSyntax.ExprString(value, srcText)  => AbstractSyntax.ValueString(value, srcText)
      case ConcreteSyntax.ExprFile(value, srcText)    => AbstractSyntax.ValueFile(value, srcText)
      case ConcreteSyntax.ExprBoolean(value, srcText) => AbstractSyntax.ValueBoolean(value, srcText)
      case ConcreteSyntax.ExprInt(value, srcText)     => AbstractSyntax.ValueInt(value, srcText)
      case ConcreteSyntax.ExprFloat(value, srcText)   => AbstractSyntax.ValueFloat(value, srcText)

      // compound values
      case ConcreteSyntax.ExprIdentifier(id, srcText) => AbstractSyntax.ExprIdentifier(id, srcText)
      case ConcreteSyntax.ExprCompoundString(vec, srcText) =>
        AbstractSyntax.ExprCompoundString(vec.map(translateExpr), srcText)
      case ConcreteSyntax.ExprPair(l, r, srcText) =>
        AbstractSyntax.ExprPair(translateExpr(l), translateExpr(r), srcText)
      case ConcreteSyntax.ExprArrayLiteral(vec, srcText) =>
        AbstractSyntax.ExprArray(vec.map(translateExpr), srcText)
      case ConcreteSyntax.ExprMapLiteral(m, srcText) =>
        AbstractSyntax.ExprMap(m.map {
          case (k, v) => translateExpr(k) -> translateExpr(v)
        }, srcText)
      case ConcreteSyntax.ExprObjectLiteral(m, srcText) =>
        AbstractSyntax.ExprObject(m.map {
          case (fieldName, v) => fieldName -> translateExpr(v)
        }, srcText)

      // string place holders
      case ConcreteSyntax.ExprPlaceholderEqual(t, f, value, srcText) =>
        AbstractSyntax.ExprPlaceholderEqual(translateExpr(t),
                                            translateExpr(f),
                                            translateExpr(value),
                                            srcText)
      case ConcreteSyntax.ExprPlaceholderDefault(default, value, srcText) =>
        AbstractSyntax.ExprPlaceholderDefault(translateExpr(default), translateExpr(value), srcText)
      case ConcreteSyntax.ExprPlaceholderSep(sep, value, srcText) =>
        AbstractSyntax.ExprPlaceholderSep(translateExpr(sep), translateExpr(value), srcText)

      // operators on one argument
      case ConcreteSyntax.ExprUniraryPlus(value, srcText) =>
        AbstractSyntax.ExprUniraryPlus(translateExpr(value), srcText)
      case ConcreteSyntax.ExprUniraryMinus(value, srcText) =>
        AbstractSyntax.ExprUniraryMinus(translateExpr(value), srcText)
      case ConcreteSyntax.ExprNegate(value, srcText) =>
        AbstractSyntax.ExprNegate(translateExpr(value), srcText)

      // operators on two arguments
      case ConcreteSyntax.ExprLor(a, b, srcText) =>
        AbstractSyntax.ExprLor(translateExpr(a), translateExpr(b), srcText)
      case ConcreteSyntax.ExprLand(a, b, srcText) =>
        AbstractSyntax.ExprLand(translateExpr(a), translateExpr(b), srcText)
      case ConcreteSyntax.ExprEqeq(a, b, srcText) =>
        AbstractSyntax.ExprEqeq(translateExpr(a), translateExpr(b), srcText)
      case ConcreteSyntax.ExprLt(a, b, srcText) =>
        AbstractSyntax.ExprLt(translateExpr(a), translateExpr(b), srcText)
      case ConcreteSyntax.ExprGte(a, b, srcText) =>
        AbstractSyntax.ExprGte(translateExpr(a), translateExpr(b), srcText)
      case ConcreteSyntax.ExprNeq(a, b, srcText) =>
        AbstractSyntax.ExprNeq(translateExpr(a), translateExpr(b), srcText)
      case ConcreteSyntax.ExprLte(a, b, srcText) =>
        AbstractSyntax.ExprLte(translateExpr(a), translateExpr(b), srcText)
      case ConcreteSyntax.ExprGt(a, b, srcText) =>
        AbstractSyntax.ExprGt(translateExpr(a), translateExpr(b), srcText)
      case ConcreteSyntax.ExprAdd(a, b, srcText) =>
        AbstractSyntax.ExprAdd(translateExpr(a), translateExpr(b), srcText)
      case ConcreteSyntax.ExprSub(a, b, srcText) =>
        AbstractSyntax.ExprSub(translateExpr(a), translateExpr(b), srcText)
      case ConcreteSyntax.ExprMod(a, b, srcText) =>
        AbstractSyntax.ExprMod(translateExpr(a), translateExpr(b), srcText)
      case ConcreteSyntax.ExprMul(a, b, srcText) =>
        AbstractSyntax.ExprMul(translateExpr(a), translateExpr(b), srcText)
      case ConcreteSyntax.ExprDivide(a, b, srcText) =>
        AbstractSyntax.ExprDivide(translateExpr(a), translateExpr(b), srcText)

      // Access an array element at [index]
      case ConcreteSyntax.ExprAt(array, index, srcText) =>
        AbstractSyntax.ExprAt(translateExpr(array), translateExpr(index), srcText)

      case ConcreteSyntax.ExprIfThenElse(cond, tBranch, fBranch, srcText) =>
        AbstractSyntax.ExprIfThenElse(translateExpr(cond),
                                      translateExpr(tBranch),
                                      translateExpr(fBranch),
                                      srcText)
      case ConcreteSyntax.ExprApply(funcName, elements, srcText) =>
        AbstractSyntax.ExprApply(funcName, elements.map(translateExpr), srcText)
      case ConcreteSyntax.ExprGetName(e, id, srcText) =>
        AbstractSyntax.ExprGetName(translateExpr(e), id, srcText)

      case other =>
        throw new Exception(s"invalid concrete syntax element ${other}")
    }
  }

  private def translateMetaKV(kv: ConcreteSyntax.MetaKV): AbstractSyntax.MetaKV = {
    AbstractSyntax.MetaKV(kv.id, translateExpr(kv.expr), kv.text, kv.comment)
  }

  private def translateInputSection(
      inp: ConcreteSyntax.InputSection
  ): AbstractSyntax.InputSection = {
    AbstractSyntax.InputSection(inp.declarations.map(translateDeclaration), inp.text, inp.comment)
  }

  private def translateOutputSection(
      output: ConcreteSyntax.OutputSection
  ): AbstractSyntax.OutputSection = {
    AbstractSyntax.OutputSection(output.declarations.map(translateDeclaration),
                                 output.text,
                                 output.comment)
  }

  private def translateCommandSection(
      cs: ConcreteSyntax.CommandSection
  ): AbstractSyntax.CommandSection = {
    AbstractSyntax.CommandSection(cs.parts.map(translateExpr), cs.text, cs.comment)
  }

  private def translateDeclaration(decl: ConcreteSyntax.Declaration): AbstractSyntax.Declaration = {
    if (decl.wdlType == null) {
      System.out.println(decl)
    }
    assert(decl.wdlType != null)
    AbstractSyntax.Declaration(decl.name,
                               translateType(decl.wdlType),
                               decl.expr.map(translateExpr),
                               decl.text,
                               decl.comment)
  }

  private def translateMetaSection(meta: ConcreteSyntax.MetaSection): AbstractSyntax.MetaSection = {
    AbstractSyntax.MetaSection(meta.kvs.map(translateMetaKV), meta.text, meta.comment)
  }

  private def translateParameterMetaSection(
      paramMeta: ConcreteSyntax.ParameterMetaSection
  ): AbstractSyntax.ParameterMetaSection = {
    AbstractSyntax.ParameterMetaSection(paramMeta.kvs.map(translateMetaKV),
                                        paramMeta.text,
                                        paramMeta.comment)
  }

  private def translateRuntimeSection(
      runtime: ConcreteSyntax.RuntimeSection
  ): AbstractSyntax.RuntimeSection = {
    AbstractSyntax.RuntimeSection(
        runtime.kvs.map {
          case ConcreteSyntax.RuntimeKV(id, expr, text, comment) =>
            AbstractSyntax.RuntimeKV(id, translateExpr(expr), text, comment)
        },
        runtime.text,
        runtime.comment
    )
  }

  private def translateWorkflowElement(
      elem: ConcreteSyntax.WorkflowElement
  ): AbstractSyntax.WorkflowElement = {
    elem match {
      case ConcreteSyntax.Declaration(name, wdlType, expr, text, comment) =>
        AbstractSyntax.Declaration(name,
                                   translateType(wdlType),
                                   expr.map(translateExpr),
                                   text,
                                   comment)

      case ConcreteSyntax.Call(name, alias, inputs, text, comment) =>
        AbstractSyntax.Call(name, alias, inputs.map {
          case (name, expr) => name -> translateExpr(expr)
        }, text, comment)

      case ConcreteSyntax.Scatter(identifier, expr, body, text, comment) =>
        AbstractSyntax.Scatter(identifier,
                               translateExpr(expr),
                               body.map(translateWorkflowElement),
                               text,
                               comment)

      case ConcreteSyntax.Conditional(expr, body, text, comment) =>
        AbstractSyntax.Conditional(translateExpr(expr),
                                   body.map(translateWorkflowElement),
                                   text,
                                   comment)
    }
  }

  private def translateWorkflow(wf: ConcreteSyntax.Workflow): AbstractSyntax.Workflow = {
    AbstractSyntax.Workflow(
        wf.name,
        wf.input.map(translateInputSection),
        wf.output.map(translateOutputSection),
        wf.meta.map(translateMetaSection),
        wf.parameterMeta.map(translateParameterMetaSection),
        wf.body.map(translateWorkflowElement),
        wf.text,
        wf.comment
    )
  }

=======
>>>>>>> 414a65fa
  // start from a document [doc], and recursively dive into all the imported
  // documents. Replace all the raw import statements with fully elaborated ones.
  private def dfs(doc: ConcreteSyntax.Document): AbstractSyntax.Document = {

    // translate all the elements of the document to the abstract syntax
    val elems: Vector[AbstractSyntax.DocumentElement] = doc.elements.map {
      case ConcreteSyntax.TypeStruct(name, members, text, comment) =>
        AbstractSyntax.TypeStruct(
            name,
            members.map {
              case ConcreteSyntax.StructMember(name, t, memberText, memberComment) =>
                AbstractSyntax.StructMember(name, translateType(t), memberText, memberComment)
            },
            text,
            comment
        )

      case ConcreteSyntax.ImportDoc(name, aliases, url, text, comment) =>
        val importedDoc = followImport(url)
        val aliasesAbst: Vector[AbstractSyntax.ImportAlias] = aliases.map {
          case ConcreteSyntax.ImportAlias(x, y, alText) => AbstractSyntax.ImportAlias(x, y, alText)
        }

        // Replace the original statement with a new one
        AbstractSyntax.ImportDoc(name, aliasesAbst, url, importedDoc, text, comment)

      case ConcreteSyntax.Task(name,
                               input,
                               output,
                               command,
                               declarations,
                               meta,
                               parameterMeta,
                               runtime,
                               text,
                               comment) =>
        AbstractSyntax.Task(
            name,
            input.map(translateInputSection),
            output.map(translateOutputSection),
            translateCommandSection(command),
            declarations.map(translateDeclaration),
            meta.map(translateMetaSection),
            parameterMeta.map(translateParameterMetaSection),
            runtime.map(translateRuntimeSection),
            text,
            comment
        )

      case other => throw new Exception(s"unrecognized document element ${other}")
    }

    val aWf = doc.workflow.map(translateWorkflow)
    AbstractSyntax.Document(doc.version.value,
                            Some(doc.version.text),
                            elems,
                            aWf,
                            doc.text,
                            doc.comment)
  }

  override def canParse(sourceCode: SourceCode): Boolean = {
    sourceCode.lines.foreach { line =>
      if (!(line.trim.isEmpty || line.startsWith("#"))) {
        return line.trim.startsWith("version 1.0")
      }
    }
    false
  }

  // [dirs] : the directories where to search for imported documents
  //
  def apply(sourceCode: SourceCode): AbstractSyntax.Document = {
    val top: ConcreteSyntax.Document = ParseDocument.apply(sourceCode, opts)
    dfs(top)
  }
}<|MERGE_RESOLUTION|>--- conflicted
+++ resolved
@@ -25,231 +25,6 @@
     }
   }
 
-<<<<<<< HEAD
-  private def translateType(t: ConcreteSyntax.Type): AbstractSyntax.Type = {
-    t match {
-      case ConcreteSyntax.TypeOptional(t, srcText) =>
-        AbstractSyntax.TypeOptional(translateType(t), srcText)
-      case ConcreteSyntax.TypeArray(t, nonEmpty, srcText) =>
-        AbstractSyntax.TypeArray(translateType(t), nonEmpty, srcText)
-      case ConcreteSyntax.TypeMap(k, v, srcText) =>
-        AbstractSyntax.TypeMap(translateType(k), translateType(v), srcText)
-      case ConcreteSyntax.TypePair(l, r, srcText) =>
-        AbstractSyntax.TypePair(translateType(l), translateType(r), srcText)
-      case ConcreteSyntax.TypeString(srcText)         => AbstractSyntax.TypeString(srcText)
-      case ConcreteSyntax.TypeFile(srcText)           => AbstractSyntax.TypeFile(srcText)
-      case ConcreteSyntax.TypeBoolean(srcText)        => AbstractSyntax.TypeBoolean(srcText)
-      case ConcreteSyntax.TypeInt(srcText)            => AbstractSyntax.TypeInt(srcText)
-      case ConcreteSyntax.TypeFloat(srcText)          => AbstractSyntax.TypeFloat(srcText)
-      case ConcreteSyntax.TypeIdentifier(id, srcText) => AbstractSyntax.TypeIdentifier(id, srcText)
-      case ConcreteSyntax.TypeObject(srcText)         => AbstractSyntax.TypeObject(srcText)
-      case ConcreteSyntax.TypeStruct(name, members, srcText, _) =>
-        AbstractSyntax.TypeStruct(name, members.map {
-          case ConcreteSyntax.StructMember(name, t, text, _) =>
-            AbstractSyntax.StructMember(name, translateType(t), text)
-        }, srcText)
-    }
-  }
-
-  private def translateExpr(e: ConcreteSyntax.Expr): AbstractSyntax.Expr = {
-    e match {
-      // values
-      case ConcreteSyntax.ExprString(value, srcText)  => AbstractSyntax.ValueString(value, srcText)
-      case ConcreteSyntax.ExprFile(value, srcText)    => AbstractSyntax.ValueFile(value, srcText)
-      case ConcreteSyntax.ExprBoolean(value, srcText) => AbstractSyntax.ValueBoolean(value, srcText)
-      case ConcreteSyntax.ExprInt(value, srcText)     => AbstractSyntax.ValueInt(value, srcText)
-      case ConcreteSyntax.ExprFloat(value, srcText)   => AbstractSyntax.ValueFloat(value, srcText)
-
-      // compound values
-      case ConcreteSyntax.ExprIdentifier(id, srcText) => AbstractSyntax.ExprIdentifier(id, srcText)
-      case ConcreteSyntax.ExprCompoundString(vec, srcText) =>
-        AbstractSyntax.ExprCompoundString(vec.map(translateExpr), srcText)
-      case ConcreteSyntax.ExprPair(l, r, srcText) =>
-        AbstractSyntax.ExprPair(translateExpr(l), translateExpr(r), srcText)
-      case ConcreteSyntax.ExprArrayLiteral(vec, srcText) =>
-        AbstractSyntax.ExprArray(vec.map(translateExpr), srcText)
-      case ConcreteSyntax.ExprMapLiteral(m, srcText) =>
-        AbstractSyntax.ExprMap(m.map {
-          case (k, v) => translateExpr(k) -> translateExpr(v)
-        }, srcText)
-      case ConcreteSyntax.ExprObjectLiteral(m, srcText) =>
-        AbstractSyntax.ExprObject(m.map {
-          case (fieldName, v) => fieldName -> translateExpr(v)
-        }, srcText)
-
-      // string place holders
-      case ConcreteSyntax.ExprPlaceholderEqual(t, f, value, srcText) =>
-        AbstractSyntax.ExprPlaceholderEqual(translateExpr(t),
-                                            translateExpr(f),
-                                            translateExpr(value),
-                                            srcText)
-      case ConcreteSyntax.ExprPlaceholderDefault(default, value, srcText) =>
-        AbstractSyntax.ExprPlaceholderDefault(translateExpr(default), translateExpr(value), srcText)
-      case ConcreteSyntax.ExprPlaceholderSep(sep, value, srcText) =>
-        AbstractSyntax.ExprPlaceholderSep(translateExpr(sep), translateExpr(value), srcText)
-
-      // operators on one argument
-      case ConcreteSyntax.ExprUniraryPlus(value, srcText) =>
-        AbstractSyntax.ExprUniraryPlus(translateExpr(value), srcText)
-      case ConcreteSyntax.ExprUniraryMinus(value, srcText) =>
-        AbstractSyntax.ExprUniraryMinus(translateExpr(value), srcText)
-      case ConcreteSyntax.ExprNegate(value, srcText) =>
-        AbstractSyntax.ExprNegate(translateExpr(value), srcText)
-
-      // operators on two arguments
-      case ConcreteSyntax.ExprLor(a, b, srcText) =>
-        AbstractSyntax.ExprLor(translateExpr(a), translateExpr(b), srcText)
-      case ConcreteSyntax.ExprLand(a, b, srcText) =>
-        AbstractSyntax.ExprLand(translateExpr(a), translateExpr(b), srcText)
-      case ConcreteSyntax.ExprEqeq(a, b, srcText) =>
-        AbstractSyntax.ExprEqeq(translateExpr(a), translateExpr(b), srcText)
-      case ConcreteSyntax.ExprLt(a, b, srcText) =>
-        AbstractSyntax.ExprLt(translateExpr(a), translateExpr(b), srcText)
-      case ConcreteSyntax.ExprGte(a, b, srcText) =>
-        AbstractSyntax.ExprGte(translateExpr(a), translateExpr(b), srcText)
-      case ConcreteSyntax.ExprNeq(a, b, srcText) =>
-        AbstractSyntax.ExprNeq(translateExpr(a), translateExpr(b), srcText)
-      case ConcreteSyntax.ExprLte(a, b, srcText) =>
-        AbstractSyntax.ExprLte(translateExpr(a), translateExpr(b), srcText)
-      case ConcreteSyntax.ExprGt(a, b, srcText) =>
-        AbstractSyntax.ExprGt(translateExpr(a), translateExpr(b), srcText)
-      case ConcreteSyntax.ExprAdd(a, b, srcText) =>
-        AbstractSyntax.ExprAdd(translateExpr(a), translateExpr(b), srcText)
-      case ConcreteSyntax.ExprSub(a, b, srcText) =>
-        AbstractSyntax.ExprSub(translateExpr(a), translateExpr(b), srcText)
-      case ConcreteSyntax.ExprMod(a, b, srcText) =>
-        AbstractSyntax.ExprMod(translateExpr(a), translateExpr(b), srcText)
-      case ConcreteSyntax.ExprMul(a, b, srcText) =>
-        AbstractSyntax.ExprMul(translateExpr(a), translateExpr(b), srcText)
-      case ConcreteSyntax.ExprDivide(a, b, srcText) =>
-        AbstractSyntax.ExprDivide(translateExpr(a), translateExpr(b), srcText)
-
-      // Access an array element at [index]
-      case ConcreteSyntax.ExprAt(array, index, srcText) =>
-        AbstractSyntax.ExprAt(translateExpr(array), translateExpr(index), srcText)
-
-      case ConcreteSyntax.ExprIfThenElse(cond, tBranch, fBranch, srcText) =>
-        AbstractSyntax.ExprIfThenElse(translateExpr(cond),
-                                      translateExpr(tBranch),
-                                      translateExpr(fBranch),
-                                      srcText)
-      case ConcreteSyntax.ExprApply(funcName, elements, srcText) =>
-        AbstractSyntax.ExprApply(funcName, elements.map(translateExpr), srcText)
-      case ConcreteSyntax.ExprGetName(e, id, srcText) =>
-        AbstractSyntax.ExprGetName(translateExpr(e), id, srcText)
-
-      case other =>
-        throw new Exception(s"invalid concrete syntax element ${other}")
-    }
-  }
-
-  private def translateMetaKV(kv: ConcreteSyntax.MetaKV): AbstractSyntax.MetaKV = {
-    AbstractSyntax.MetaKV(kv.id, translateExpr(kv.expr), kv.text, kv.comment)
-  }
-
-  private def translateInputSection(
-      inp: ConcreteSyntax.InputSection
-  ): AbstractSyntax.InputSection = {
-    AbstractSyntax.InputSection(inp.declarations.map(translateDeclaration), inp.text, inp.comment)
-  }
-
-  private def translateOutputSection(
-      output: ConcreteSyntax.OutputSection
-  ): AbstractSyntax.OutputSection = {
-    AbstractSyntax.OutputSection(output.declarations.map(translateDeclaration),
-                                 output.text,
-                                 output.comment)
-  }
-
-  private def translateCommandSection(
-      cs: ConcreteSyntax.CommandSection
-  ): AbstractSyntax.CommandSection = {
-    AbstractSyntax.CommandSection(cs.parts.map(translateExpr), cs.text, cs.comment)
-  }
-
-  private def translateDeclaration(decl: ConcreteSyntax.Declaration): AbstractSyntax.Declaration = {
-    if (decl.wdlType == null) {
-      System.out.println(decl)
-    }
-    assert(decl.wdlType != null)
-    AbstractSyntax.Declaration(decl.name,
-                               translateType(decl.wdlType),
-                               decl.expr.map(translateExpr),
-                               decl.text,
-                               decl.comment)
-  }
-
-  private def translateMetaSection(meta: ConcreteSyntax.MetaSection): AbstractSyntax.MetaSection = {
-    AbstractSyntax.MetaSection(meta.kvs.map(translateMetaKV), meta.text, meta.comment)
-  }
-
-  private def translateParameterMetaSection(
-      paramMeta: ConcreteSyntax.ParameterMetaSection
-  ): AbstractSyntax.ParameterMetaSection = {
-    AbstractSyntax.ParameterMetaSection(paramMeta.kvs.map(translateMetaKV),
-                                        paramMeta.text,
-                                        paramMeta.comment)
-  }
-
-  private def translateRuntimeSection(
-      runtime: ConcreteSyntax.RuntimeSection
-  ): AbstractSyntax.RuntimeSection = {
-    AbstractSyntax.RuntimeSection(
-        runtime.kvs.map {
-          case ConcreteSyntax.RuntimeKV(id, expr, text, comment) =>
-            AbstractSyntax.RuntimeKV(id, translateExpr(expr), text, comment)
-        },
-        runtime.text,
-        runtime.comment
-    )
-  }
-
-  private def translateWorkflowElement(
-      elem: ConcreteSyntax.WorkflowElement
-  ): AbstractSyntax.WorkflowElement = {
-    elem match {
-      case ConcreteSyntax.Declaration(name, wdlType, expr, text, comment) =>
-        AbstractSyntax.Declaration(name,
-                                   translateType(wdlType),
-                                   expr.map(translateExpr),
-                                   text,
-                                   comment)
-
-      case ConcreteSyntax.Call(name, alias, inputs, text, comment) =>
-        AbstractSyntax.Call(name, alias, inputs.map {
-          case (name, expr) => name -> translateExpr(expr)
-        }, text, comment)
-
-      case ConcreteSyntax.Scatter(identifier, expr, body, text, comment) =>
-        AbstractSyntax.Scatter(identifier,
-                               translateExpr(expr),
-                               body.map(translateWorkflowElement),
-                               text,
-                               comment)
-
-      case ConcreteSyntax.Conditional(expr, body, text, comment) =>
-        AbstractSyntax.Conditional(translateExpr(expr),
-                                   body.map(translateWorkflowElement),
-                                   text,
-                                   comment)
-    }
-  }
-
-  private def translateWorkflow(wf: ConcreteSyntax.Workflow): AbstractSyntax.Workflow = {
-    AbstractSyntax.Workflow(
-        wf.name,
-        wf.input.map(translateInputSection),
-        wf.output.map(translateOutputSection),
-        wf.meta.map(translateMetaSection),
-        wf.parameterMeta.map(translateParameterMetaSection),
-        wf.body.map(translateWorkflowElement),
-        wf.text,
-        wf.comment
-    )
-  }
-
-=======
->>>>>>> 414a65fa
   // start from a document [doc], and recursively dive into all the imported
   // documents. Replace all the raw import statements with fully elaborated ones.
   private def dfs(doc: ConcreteSyntax.Document): AbstractSyntax.Document = {
