--- conflicted
+++ resolved
@@ -2,46 +2,34 @@
 
 import java.net.URL
 
-<<<<<<< HEAD
 import org.antlr.v4.runtime.ParserRuleContext
+import wdlTools.syntax.v1_0.Translators._
+import wdlTools.syntax.{AbstractSyntax, WdlDocumentParser}
 import wdlTools.syntax.Antlr4Util.Antlr4ParserListener
-import wdlTools.syntax.v1_0.ConcreteSyntax.Element
-import wdlTools.syntax.{AbstractSyntax, WdlParser}
-=======
->>>>>>> 9d2329c3
-import wdlTools.syntax.v1_0.Translators._
-import wdlTools.syntax.{AbstractSyntax, WdlParser}
 import wdlTools.util.{Options, SourceCode}
 
 import scala.collection.mutable
 
 // parse and follow imports
-case class ParseAll(opts: Options, loader: SourceCode.Loader) extends WdlParser(opts, loader) {
+case class ParseAll(opts: Options, loader: SourceCode.Loader)
+    extends WdlDocumentParser(opts, loader) {
   // cache of documents that have already been fetched and parsed.
   private val docCache: mutable.Map[URL, AbstractSyntax.Document] = mutable.Map.empty
-<<<<<<< HEAD
   private val grammarFactory: WdlV1GrammarFactory = WdlV1GrammarFactory(opts)
 
-  override def addListener[T <: Element, C <: ParserRuleContext](
-      listener: Antlr4ParserListener[T, C]
+  override def addParserListener[C <: ParserRuleContext](
+      key: Int,
+      listener: Antlr4ParserListener[C]
   ): Unit = {
-    grammarFactory.addListener[T, C](listener)
+    grammarFactory.addParserListener[C](key, listener)
   }
-=======
-  private val grammarFactory = WdlV1GrammarFactory(opts)
->>>>>>> 9d2329c3
 
   private def followImport(url: URL): AbstractSyntax.Document = {
     docCache.get(url) match {
       case None =>
         val grammar = grammarFactory.createGrammar(loader.apply(url).toString)
-<<<<<<< HEAD
-        val visitor = ParseDocument(grammar, url, opts)
-        val cDoc: ConcreteSyntax.Document = visitor.apply()
-=======
         val visitor = ParseTop(opts, grammar, Some(url))
         val cDoc: ConcreteSyntax.Document = visitor.parseDocument
->>>>>>> 9d2329c3
         val aDoc = dfs(cDoc)
         docCache(url) = aDoc
         aDoc
@@ -82,21 +70,14 @@
     false
   }
 
-<<<<<<< HEAD
   def apply(url: URL): AbstractSyntax.Document = {
     apply(loader.apply(url))
   }
 
-  def apply(sourceCode: SourceCode): AbstractSyntax.Document = {
-    val grammar = grammarFactory.createGrammar(sourceCode.toString)
-    val visitor = ParseDocument(grammar, sourceCode.url, opts)
-    val top: ConcreteSyntax.Document = visitor.apply()
-=======
   override def apply(sourceCode: SourceCode): AbstractSyntax.Document = {
     val grammar = grammarFactory.createGrammar(sourceCode.toString)
     val visitor = ParseTop(opts, grammar, Some(sourceCode.url))
     val top: ConcreteSyntax.Document = visitor.parseDocument
->>>>>>> 9d2329c3
     dfs(top)
   }
 }