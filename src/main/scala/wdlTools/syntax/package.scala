package wdlTools.syntax

import wdlTools.syntax.AbstractSyntax.{Document, ImportDoc}
import wdlTools.util.{Options, SourceCode, URL}

import scala.collection.mutable

sealed abstract class WdlVersion(val name: String, val order: Int) extends Ordered[WdlVersion] {
  def compare(that: WdlVersion): Int = this.order - that.order
}

object WdlVersion {
  case object Draft_2 extends WdlVersion("draft-2", 0)
  case object V1_0 extends WdlVersion("1.0", 1)

  val All: Vector[WdlVersion] = Vector(V1_0, Draft_2).sortWith(_ < _)

  def fromName(name: String): WdlVersion = {
    All.collectFirst { case v if v.name == name => v }.get
  }
}

// source location in a WDL program. We add it to each syntax element
// so we could do accurate error reporting.
//
// line: line number
// col : column number
// URL:  original file or web URL
//
case class TextSource(line: Int, col: Int, url: URL)

/**
  * Type hierarchy for comments.
<<<<<<< HEAD
=======
  *
  * # this is a line comment
  * # that's split across two lines
  * #
  * ## this is a preformatted comment
>>>>>>> 4772b049
  */
abstract class Comment {}
case class CommentLine(text: String) extends Comment
case class CommentEmpty() extends Comment
case class CommentPreformatted(lines: Seq[String]) extends Comment
case class CommentCompound(comments: Seq[Comment]) extends Comment

trait DocumentWalker[T] {
  def walk(visitor: (URL, Document, mutable.Map[URL, T]) => Unit): Map[URL, T]
}

abstract class WdlParser(opts: Options, loader: SourceCode.Loader) {
  def canParse(sourceCode: SourceCode): Boolean

  def apply(sourceCode: SourceCode): AbstractSyntax.Document

  def parse(url: URL): Document = {
    apply(loader.apply(url))
  }

  case class Walker[T](rootURL: URL,
                       sourceCode: Option[SourceCode] = None,
                       results: mutable.Map[URL, T] = mutable.HashMap.empty[URL, T])
      extends DocumentWalker[T] {
    def extractDependencies(document: AbstractSyntax.Document): Map[URL, Document] = {
      document.elements.flatMap {
        case ImportDoc(_, _, url, doc, _, _) => Some(url -> doc)
        case _                               => None
      }.toMap
    }

    def walk(visitor: (URL, Document, mutable.Map[URL, T]) => Unit): Map[URL, T] = {
      def addDocument(url: URL, doc: Document): Unit = {
        if (!results.contains(url)) {
          visitor(url, doc, results)
          if (opts.followImports) {
            extractDependencies(doc).foreach {
              case (uri, doc) => addDocument(uri, doc)
            }
          }
        }
      }

      val document = apply(sourceCode.getOrElse(loader.apply(rootURL)))
      addDocument(rootURL, document)
      results.toMap
    }
  }
}<|MERGE_RESOLUTION|>--- conflicted
+++ resolved
@@ -31,14 +31,11 @@
 
 /**
   * Type hierarchy for comments.
-<<<<<<< HEAD
-=======
   *
   * # this is a line comment
   * # that's split across two lines
   * #
   * ## this is a preformatted comment
->>>>>>> 4772b049
   */
 abstract class Comment {}
 case class CommentLine(text: String) extends Comment
