--- conflicted
+++ resolved
@@ -40,20 +40,11 @@
                          opts: Options)
     extends WdlDraft2ParserBaseVisitor[Element] {
 
-<<<<<<< HEAD
   private def getSourceText(ctx: ParserRuleContext): TextSource = {
-    grammar.getSourceText(ctx, docSourceURL)
-=======
-  protected def makeWdlException(msg: String, ctx: ParserRuleContext): RuntimeException = {
-    grammar.makeWdlException(msg, ctx, Some(docSourceURL))
-  }
-
-  protected def getSourceText(ctx: ParserRuleContext): TextSource = {
     grammar.getSourceText(ctx, Some(docSourceURL))
->>>>>>> 414a65fa
-  }
-
-  protected def getSourceText(symbol: TerminalNode): TextSource = {
+  }
+
+  private def getSourceText(symbol: TerminalNode): TextSource = {
     grammar.getSourceText(symbol, Some(docSourceURL))
   }
 
