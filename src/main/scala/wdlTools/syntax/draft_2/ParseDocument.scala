--- conflicted
+++ resolved
@@ -39,25 +39,12 @@
                          docSourceURL: URL,
                          opts: Options)
     extends WdlDraft2ParserBaseVisitor[Element] {
-<<<<<<< HEAD
-
-  protected def makeWdlException(msg: String, ctx: ParserRuleContext): RuntimeException = {
-    grammar.makeWdlException(msg, ctx, Some(docSourceURL))
-  }
-
-  protected def getSourceText(ctx: ParserRuleContext): TextSource = {
-    grammar.getSourceText(ctx, Some(docSourceURL))
-  }
-
-  protected def getSourceText(symbol: TerminalNode): TextSource = {
-=======
 
   private def getSourceText(ctx: ParserRuleContext): TextSource = {
     grammar.getSourceText(ctx, Some(docSourceURL))
   }
 
   private def getSourceText(symbol: TerminalNode): TextSource = {
->>>>>>> c54cd0f4
     grammar.getSourceText(symbol, Some(docSourceURL))
   }
 
@@ -134,15 +121,12 @@
   ;
    */
   override def visitWdl_type(ctx: WdlDraft2Parser.Wdl_typeContext): Type = {
-<<<<<<< HEAD
-    visitChildren(ctx).asInstanceOf[Type]
-=======
     val t = visitType_base(ctx.type_base())
-    if (ctx.OPTIONAL() != null)
+    if (ctx.OPTIONAL() != null) {
       TypeOptional(t, getSourceText(ctx))
-    else
+    } else {
       t
->>>>>>> c54cd0f4
+    }
   }
 
   // EXPRESSIONS
@@ -515,10 +499,6 @@
     ctx match {
       case lor: WdlDraft2Parser.LorContext       => visitLor(lor)
       case infix1: WdlDraft2Parser.Infix1Context => visitInfix1(infix1).asInstanceOf[Expr]
-<<<<<<< HEAD
-      case _                                     => visitChildren(ctx).asInstanceOf[Expr]
-=======
->>>>>>> c54cd0f4
     }
   }
 
@@ -530,10 +510,6 @@
     ctx match {
       case land: WdlDraft2Parser.LandContext     => visitLand(land)
       case infix2: WdlDraft2Parser.Infix2Context => visitInfix2(infix2).asInstanceOf[Expr]
-<<<<<<< HEAD
-      case _                                     => visitChildren(ctx).asInstanceOf[Expr]
-=======
->>>>>>> c54cd0f4
     }
   }
 
@@ -556,10 +532,6 @@
       case lt: WdlDraft2Parser.LtContext         => visitLt(lt)
       case gt: WdlDraft2Parser.GtContext         => visitGt(gt)
       case infix3: WdlDraft2Parser.Infix3Context => visitInfix3(infix3).asInstanceOf[Expr]
-<<<<<<< HEAD
-      case _                                     => visitChildren(ctx).asInstanceOf[Expr]
-=======
->>>>>>> c54cd0f4
     }
   }
 
@@ -573,10 +545,6 @@
       case add: WdlDraft2Parser.AddContext       => visitAdd(add)
       case sub: WdlDraft2Parser.SubContext       => visitSub(sub)
       case infix4: WdlDraft2Parser.Infix4Context => visitInfix4(infix4).asInstanceOf[Expr]
-<<<<<<< HEAD
-      case _                                     => visitChildren(ctx).asInstanceOf[Expr]
-=======
->>>>>>> c54cd0f4
     }
   }
 
@@ -592,10 +560,6 @@
       case divide: WdlDraft2Parser.DivideContext => visitDivide(divide)
       case mod: WdlDraft2Parser.ModContext       => visitMod(mod)
       case infix5: WdlDraft2Parser.Infix5Context => visitInfix5(infix5).asInstanceOf[Expr]
-<<<<<<< HEAD
-      //      case _ => visitChildren(ctx).asInstanceOf[Expr]
-=======
->>>>>>> c54cd0f4
     }
   }
 
@@ -633,11 +597,7 @@
     ctx match {
       case group: WdlDraft2Parser.Expression_groupContext => visitExpression_group(group)
       case primitives: WdlDraft2Parser.PrimitivesContext =>
-<<<<<<< HEAD
-        visitChildren(primitives).asInstanceOf[Expr]
-=======
         visitPrimitive_literal(primitives.primitive_literal())
->>>>>>> c54cd0f4
       case array_literal: WdlDraft2Parser.Array_literalContext => visitArray_literal(array_literal)
       case pair_literal: WdlDraft2Parser.Pair_literalContext   => visitPair_literal(pair_literal)
       case map_literal: WdlDraft2Parser.Map_literalContext     => visitMap_literal(map_literal)
@@ -649,10 +609,6 @@
       case apply: WdlDraft2Parser.ApplyContext                 => visitApply(apply)
       case left_name: WdlDraft2Parser.Left_nameContext         => visitLeft_name(left_name)
       case get_name: WdlDraft2Parser.Get_nameContext           => visitGet_name(get_name)
-<<<<<<< HEAD
-      //      case _ => visitChildren(ctx).asInstanceOf[Expr]
-=======
->>>>>>> c54cd0f4
     }
   }
 
