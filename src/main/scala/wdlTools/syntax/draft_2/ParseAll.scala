package wdlTools.syntax.draft_2

import java.net.URL

import wdlTools.syntax.draft_2.Translators._
import wdlTools.syntax.{AbstractSyntax, TextSource, WdlParser, WdlVersion}
import wdlTools.util.{Options, SourceCode}

import scala.collection.mutable

// parse and follow imports
case class ParseAll(opts: Options, loader: SourceCode.Loader) extends WdlParser(opts, loader) {
  // cache of documents that have already been fetched and parsed.
  private val docCache: mutable.Map[URL, AbstractSyntax.Document] = mutable.Map.empty
  private val grammarFactory = WdlDraft2GrammarFactory(opts)

  private def followImport(url: URL): AbstractSyntax.Document = {
    docCache.get(url) match {
      case None =>
        val grammar = grammarFactory.createGrammar(loader.apply(url).toString)
        val visitor = ParseTop(opts, grammar, Some(url))
        val cDoc: ConcreteSyntax.Document = visitor.parseDocument
        val aDoc = dfs(cDoc)
        docCache(url) = aDoc
        aDoc
      case Some(aDoc) =>
        aDoc
    }
  }

  override def canParse(sourceCode: SourceCode): Boolean = {
    sourceCode.lines.foreach { line =>
      val trimmed = line.trim
      if (!(trimmed.isEmpty || trimmed.startsWith("#"))) {
        return trimmed.trim.startsWith("import") ||
          trimmed.startsWith("workflow") ||
          trimmed.startsWith("task")
      }
    }
    false
  }

  // start from a document [doc], and recursively dive into all the imported
  // documents. Replace all the raw import statements with fully elaborated ones.
  private def dfs(doc: ConcreteSyntax.Document): AbstractSyntax.Document = {
    // translate all the elements of the document to the abstract syntax
    val elems: Vector[AbstractSyntax.DocumentElement] = doc.elements.map {
      case importDoc: ConcreteSyntax.ImportDoc =>
        val importedDoc = if (opts.followImports) {
          Some(followImport(getDocSourceURL(importDoc.addr.value)))
        } else {
          None
        }
        translateImportDoc(importDoc, importedDoc)
      case task: ConcreteSyntax.Task => translateTask(task)
      case other                     => throw new Exception(s"unrecognized document element ${other}")
    }

    val aWf = doc.workflow.map(translateWorkflow)
<<<<<<< HEAD
    val version = AbstractSyntax.Version(WdlVersion.Draft_2, TextSource.empty)
    AbstractSyntax.Document(doc.docSourceURL, version, None, elems, aWf, doc.text, doc.comments)
=======
    val version = AbstractSyntax.Version(WdlVersion.Draft_2, TextSource.empty, None)
    AbstractSyntax.Document(doc.docSourceURL, version, None, elems, aWf, doc.text, doc.comment)
>>>>>>> d23e1a82
  }

  def apply(sourceCode: SourceCode): AbstractSyntax.Document = {
    val grammar = grammarFactory.createGrammar(sourceCode.toString)
    val visitor = ParseTop(opts, grammar, Some(sourceCode.url))
    val top: ConcreteSyntax.Document = visitor.parseDocument
    dfs(top)
  }
}<|MERGE_RESOLUTION|>--- conflicted
+++ resolved
@@ -57,13 +57,8 @@
     }
 
     val aWf = doc.workflow.map(translateWorkflow)
-<<<<<<< HEAD
     val version = AbstractSyntax.Version(WdlVersion.Draft_2, TextSource.empty)
-    AbstractSyntax.Document(doc.docSourceURL, version, None, elems, aWf, doc.text, doc.comments)
-=======
-    val version = AbstractSyntax.Version(WdlVersion.Draft_2, TextSource.empty, None)
-    AbstractSyntax.Document(doc.docSourceURL, version, None, elems, aWf, doc.text, doc.comment)
->>>>>>> d23e1a82
+    AbstractSyntax.Document(doc.docSourceURL, version, elems, aWf, doc.text, doc.comments)
   }
 
   def apply(sourceCode: SourceCode): AbstractSyntax.Document = {
