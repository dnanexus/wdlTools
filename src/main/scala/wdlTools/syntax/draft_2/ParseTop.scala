package wdlTools.syntax.draft_2

// Parse one document. Do not follow imports.

import scala.jdk.CollectionConverters._
import org.antlr.v4.runtime._
import org.antlr.v4.runtime.tree.TerminalNode
import org.openwdl.wdl.parser.draft_2.WdlDraft2Parser.{
  Task_command_elementContext,
  Task_meta_elementContext,
  Task_output_elementContext,
  Task_parameter_meta_elementContext,
  Task_runtime_elementContext
}
import org.openwdl.wdl.parser.draft_2._
import wdlTools.syntax.Antlr4Util.getTextSource
import wdlTools.syntax.draft_2.ConcreteSyntax._
import wdlTools.syntax.{Comment, CommentMap, SyntaxException, TextSource}
import wdlTools.util.Options

import scala.collection.mutable

<<<<<<< HEAD
case class ParseTop(opts: Options,
                    grammar: Grammar[WdlDraft2Lexer, WdlDraft2Parser],
                    docSource: String,
                    docSourceURL: Option[URL] = None)
=======
case class ParseTop(opts: Options, grammar: WdlDraft2Grammar)
>>>>>>> aa938f06
    extends WdlDraft2ParserBaseVisitor[Element] {
  private def getIdentifierText(identifier: TerminalNode, ctx: ParserRuleContext): String = {
    if (identifier == null) {
      throw new SyntaxException("missing identifier", getTextSource(ctx), grammar.docSourceUrl)
    }
    identifier.getText
  }

  /*
map_type
	: MAP LBRACK wdl_type COMMA wdl_type RBRACK
	;
   */
  override def visitMap_type(ctx: WdlDraft2Parser.Map_typeContext): Type = {
    val kt: Type = visitWdl_type(ctx.wdl_type(0))
    val vt: Type = visitWdl_type(ctx.wdl_type(1))
    TypeMap(kt, vt, getTextSource(ctx))
  }

  /*
array_type
	: ARRAY LBRACK wdl_type RBRACK PLUS?
	;
   */
  override def visitArray_type(ctx: WdlDraft2Parser.Array_typeContext): Type = {
    val t: Type = visitWdl_type(ctx.wdl_type())
    val nonEmpty = ctx.PLUS() != null
    TypeArray(t, nonEmpty, getTextSource(ctx))
  }

  /*
pair_type
	: PAIR LBRACK wdl_type COMMA wdl_type RBRACK
	;
   */
  override def visitPair_type(ctx: WdlDraft2Parser.Pair_typeContext): Type = {
    val lt: Type = visitWdl_type(ctx.wdl_type(0))
    val rt: Type = visitWdl_type(ctx.wdl_type(1))
    TypePair(lt, rt, getTextSource(ctx))
  }

  /*
type_base
	: array_type
	| map_type
	| pair_type
	| (STRING | FILE | BOOLEAN | OBJECT | INT | FLOAT | Identifier)
	;
   */
  override def visitType_base(ctx: WdlDraft2Parser.Type_baseContext): Type = {
    if (ctx.array_type() != null)
      return visitArray_type(ctx.array_type())
    if (ctx.map_type() != null)
      return visitMap_type(ctx.map_type())
    if (ctx.pair_type() != null)
      return visitPair_type(ctx.pair_type())
    if (ctx.STRING() != null)
      return TypeString(getTextSource(ctx))
    if (ctx.FILE() != null)
      return TypeFile(getTextSource(ctx))
    if (ctx.BOOLEAN() != null)
      return TypeBoolean(getTextSource(ctx))
    if (ctx.OBJECT() != null)
      return TypeObject(getTextSource(ctx))
    if (ctx.INT() != null)
      return TypeInt(getTextSource(ctx))
    if (ctx.FLOAT() != null)
      return TypeFloat(getTextSource(ctx))
    throw new SyntaxException("sanity: unrecgonized type case",
                              getTextSource(ctx),
                              grammar.docSourceUrl)
  }

  /*
wdl_type
  : (type_base OPTIONAL | type_base)
  ;
   */
  override def visitWdl_type(ctx: WdlDraft2Parser.Wdl_typeContext): Type = {
    val t = visitType_base(ctx.type_base())
    if (ctx.OPTIONAL() != null) {
      TypeOptional(t, getTextSource(ctx))
    } else {
      t
    }
  }

  // EXPRESSIONS

  override def visitNumber(ctx: WdlDraft2Parser.NumberContext): Expr = {
    if (ctx.IntLiteral() != null) {
      return ExprInt(ctx.getText.toInt, getTextSource(ctx))
    }
    if (ctx.FloatLiteral() != null) {
      return ExprFloat(ctx.getText.toDouble, getTextSource(ctx))
    }
    throw new SyntaxException("Not an integer nor a float",
                              getTextSource(ctx),
                              grammar.docSourceUrl)
  }

  /* expression_placeholder_option
  : BoolLiteral EQUAL (string | number)
  | DEFAULT EQUAL (string | number)
  | SEP EQUAL (string | number)
  ; */
  override def visitExpression_placeholder_option(
      ctx: WdlDraft2Parser.Expression_placeholder_optionContext
  ): PlaceHolderPart = {
    val expr: Expr =
      if (ctx.string() != null)
        visitString(ctx.string())
      else if (ctx.number() != null)
        visitNumber(ctx.number())
      else
        throw new SyntaxException("sanity: not a string or a number",
                                  getTextSource(ctx),
                                  grammar.docSourceUrl)

    if (ctx.BoolLiteral() != null) {
      val b = ctx.BoolLiteral().getText.toLowerCase() == "true"
      return ExprPlaceholderPartEqual(b, expr, getTextSource(ctx))
    }
    if (ctx.DEFAULT() != null) {
      return ExprPlaceholderPartDefault(expr, getTextSource(ctx))
    }
    if (ctx.SEP() != null) {
      return ExprPlaceholderPartSep(expr, getTextSource(ctx))
    }
    throw new SyntaxException(s"Not one of three known variants of a placeholder",
                              getTextSource(ctx),
                              grammar.docSourceUrl)
  }

  // These are full expressions of the same kind
  //
  // ${true="--yes" false="--no" boolean_value}
  // ${default="foo" optional_value}
  // ${sep=", " array_value}
  private def parseEntirePlaceHolderExpression(placeHolders: Vector[PlaceHolderPart],
                                               expr: Expr,
                                               ctx: ParserRuleContext): Expr = {
    if (placeHolders.isEmpty) {
      // This is just an expression inside braces
      // ${1}
      // ${x + 3}
      return expr
    }
    val source = getTextSource(ctx)

    // This is a place-holder such as
    //   ${default="foo" optional_value}
    //   ${sep=", " array_value}
    if (placeHolders.size == 1) {
      placeHolders.head match {
        case ExprPlaceholderPartDefault(default, _) =>
          return ExprPlaceholderDefault(default, expr, source)
        case ExprPlaceholderPartSep(sep, _) =>
          return ExprPlaceholderSep(sep, expr, source)
        case _ =>
          throw new SyntaxException("invalid place holder",
                                    getTextSource(ctx),
                                    grammar.docSourceUrl)
      }
    }

    //   ${true="--yes" false="--no" boolean_value}
    if (placeHolders.size == 2) {
      (placeHolders(0), placeHolders(1)) match {
        case (ExprPlaceholderPartEqual(true, x, _), ExprPlaceholderPartEqual(false, y, _)) =>
          return ExprPlaceholderEqual(x, y, expr, source)
        case (ExprPlaceholderPartEqual(false, x, _), ExprPlaceholderPartEqual(true, y, _)) =>
          return ExprPlaceholderEqual(y, x, expr, source)
        case (_: ExprPlaceholderPartEqual, _: ExprPlaceholderPartEqual) =>
          throw new SyntaxException("invalid boolean place holder",
                                    getTextSource(ctx),
                                    grammar.docSourceUrl)
        case (_, _) =>
          throw new SyntaxException("invalid place holder",
                                    getTextSource(ctx),
                                    grammar.docSourceUrl)
      }
    }

    throw new SyntaxException("invalid place holder", getTextSource(ctx), grammar.docSourceUrl)
  }

  /* string_part
  : StringPart*
  ; */
  override def visitString_part(ctx: WdlDraft2Parser.String_partContext): ExprCompoundString = {
    val parts: Vector[Expr] = ctx
      .StringPart()
      .asScala
      .map(x => ExprString(x.getText, getTextSource(x)))
      .toVector
    ExprCompoundString(parts, getTextSource(ctx))
  }

  /* string_expr_part
  : StringCommandStart (expression_placeholder_option)* expr RBRACE
  ; */
  override def visitString_expr_part(ctx: WdlDraft2Parser.String_expr_partContext): Expr = {
    val pHolder: Vector[PlaceHolderPart] = ctx
      .expression_placeholder_option()
      .asScala
      .map(visitExpression_placeholder_option)
      .toVector
    val expr = visitExpr(ctx.expr())
    parseEntirePlaceHolderExpression(pHolder, expr, ctx)
  }

  /* string_expr_with_string_part
  : string_expr_part string_part
  ; */
  override def visitString_expr_with_string_part(
      ctx: WdlDraft2Parser.String_expr_with_string_partContext
  ): ExprCompoundString = {
    val exprPart = visitString_expr_part(ctx.string_expr_part())
    val strPart = visitString_part(ctx.string_part())
    ExprCompoundString(Vector(exprPart, strPart), getTextSource(ctx))
  }

  /*
string
  : DQUOTE string_part string_expr_with_string_part* DQUOTE
  | SQUOTE string_part string_expr_with_string_part* SQUOTE
  ;
   */
  override def visitString(ctx: WdlDraft2Parser.StringContext): Expr = {
    val stringPart = ExprString(ctx.string_part().getText, getTextSource(ctx.string_part()))
    val exprPart: Vector[ExprCompoundString] = ctx
      .string_expr_with_string_part()
      .asScala
      .map(visitString_expr_with_string_part)
      .toVector
    val exprPart2: Vector[Expr] = exprPart.flatMap(_.value)
    if (exprPart2.isEmpty) {
      // A string  literal
      stringPart
    } else {
      // A string that includes interpolation
      ExprCompoundString(Vector(stringPart) ++ exprPart2, getTextSource(ctx))
    }
  }

  /* primitive_literal
	: BoolLiteral
	| number
	| string
	| Identifier
	; */
  override def visitPrimitive_literal(ctx: WdlDraft2Parser.Primitive_literalContext): Expr = {
    if (ctx.BoolLiteral() != null) {
      val value = ctx.getText.toLowerCase() == "true"
      return ExprBoolean(value, getTextSource(ctx))
    }
    if (ctx.number() != null) {
      return visitNumber(ctx.number())
    }
    if (ctx.string() != null) {
      return visitString(ctx.string())
    }
    if (ctx.Identifier() != null) {
      return ExprIdentifier(ctx.getText, getTextSource(ctx))
    }
    throw new SyntaxException("Not one of four supported variants of primitive_literal",
                              getTextSource(ctx),
                              grammar.docSourceUrl)
  }

  override def visitLor(ctx: WdlDraft2Parser.LorContext): Expr = {
    val arg0: Expr = visitExpr_infix0(ctx.expr_infix0())
    val arg1: Expr = visitExpr_infix1(ctx.expr_infix1())
    ExprLor(arg0, arg1, getTextSource(ctx))
  }

  override def visitLand(ctx: WdlDraft2Parser.LandContext): Expr = {
    val arg0 = visitExpr_infix1(ctx.expr_infix1())
    val arg1 = visitExpr_infix2(ctx.expr_infix2())
    ExprLand(arg0, arg1, getTextSource(ctx))
  }

  override def visitEqeq(ctx: WdlDraft2Parser.EqeqContext): Expr = {
    val arg0 = visitExpr_infix2(ctx.expr_infix2())
    val arg1 = visitExpr_infix3(ctx.expr_infix3())
    ExprEqeq(arg0, arg1, getTextSource(ctx))
  }
  override def visitLt(ctx: WdlDraft2Parser.LtContext): Expr = {
    val arg0 = visitExpr_infix2(ctx.expr_infix2())
    val arg1 = visitExpr_infix3(ctx.expr_infix3())
    ExprLt(arg0, arg1, getTextSource(ctx))
  }

  override def visitGte(ctx: WdlDraft2Parser.GteContext): Expr = {
    val arg0 = visitExpr_infix2(ctx.expr_infix2())
    val arg1 = visitExpr_infix3(ctx.expr_infix3())
    ExprGte(arg0, arg1, getTextSource(ctx))
  }

  override def visitNeq(ctx: WdlDraft2Parser.NeqContext): Expr = {
    val arg0 = visitExpr_infix2(ctx.expr_infix2())
    val arg1 = visitExpr_infix3(ctx.expr_infix3())
    ExprNeq(arg0, arg1, getTextSource(ctx))
  }

  override def visitLte(ctx: WdlDraft2Parser.LteContext): Expr = {
    val arg0 = visitExpr_infix2(ctx.expr_infix2())
    val arg1 = visitExpr_infix3(ctx.expr_infix3())
    ExprLte(arg0, arg1, getTextSource(ctx))
  }

  override def visitGt(ctx: WdlDraft2Parser.GtContext): Expr = {
    val arg0 = visitExpr_infix2(ctx.expr_infix2())
    val arg1 = visitExpr_infix3(ctx.expr_infix3())
    ExprGt(arg0, arg1, getTextSource(ctx))
  }

  override def visitAdd(ctx: WdlDraft2Parser.AddContext): Expr = {
    val arg0 = visitExpr_infix3(ctx.expr_infix3())
    val arg1 = visitExpr_infix4(ctx.expr_infix4())
    ExprAdd(arg0, arg1, getTextSource(ctx))
  }

  override def visitSub(ctx: WdlDraft2Parser.SubContext): Expr = {
    val arg0 = visitExpr_infix3(ctx.expr_infix3())
    val arg1 = visitExpr_infix4(ctx.expr_infix4())
    ExprSub(arg0, arg1, getTextSource(ctx))
  }

  override def visitMod(ctx: WdlDraft2Parser.ModContext): Expr = {
    val arg0 = visitExpr_infix4(ctx.expr_infix4())
    val arg1 = visitExpr_infix5(ctx.expr_infix5())
    ExprMod(arg0, arg1, getTextSource(ctx))
  }

  override def visitMul(ctx: WdlDraft2Parser.MulContext): Expr = {
    val arg0 = visitExpr_infix4(ctx.expr_infix4())
    val arg1 = visitExpr_infix5(ctx.expr_infix5())
    ExprMul(arg0, arg1, getTextSource(ctx))
  }

  override def visitDivide(ctx: WdlDraft2Parser.DivideContext): Expr = {
    val arg0 = visitExpr_infix4(ctx.expr_infix4())
    val arg1 = visitExpr_infix5(ctx.expr_infix5())
    ExprDivide(arg0, arg1, getTextSource(ctx))
  }

  // | LPAREN expr RPAREN #expression_group
  override def visitExpression_group(ctx: WdlDraft2Parser.Expression_groupContext): Expr = {
    visitExpr(ctx.expr())
  }

  // | LBRACK (expr (COMMA expr)*)* RBRACK #array_literal
  override def visitArray_literal(ctx: WdlDraft2Parser.Array_literalContext): Expr = {
    val elements: Vector[Expr] = ctx
      .expr()
      .asScala
      .map(x => visitExpr(x))
      .toVector
    ExprArrayLiteral(elements, getTextSource(ctx))
  }

  // | LPAREN expr COMMA expr RPAREN #pair_literal
  override def visitPair_literal(ctx: WdlDraft2Parser.Pair_literalContext): Expr = {
    val arg0 = visitExpr(ctx.expr(0))
    val arg1 = visitExpr(ctx.expr(1))
    ExprPair(arg0, arg1, getTextSource(ctx))
  }

  //| LBRACE (expr COLON expr (COMMA expr COLON expr)*)* RBRACE #map_literal
  override def visitMap_literal(ctx: WdlDraft2Parser.Map_literalContext): Expr = {
    val elements = ctx
      .expr()
      .asScala
      .map(x => visitExpr(x))
      .toVector

    val n = elements.size
    if (n % 2 != 0)
      throw new SyntaxException("the expressions in a map must come in pairs",
                                getTextSource(ctx),
                                grammar.docSourceUrl)

    val m: Vector[ExprMapItem] = Vector.tabulate(n / 2) { i =>
      val key = elements(2 * i)
      val value = elements(2 * i + 1)
      ExprMapItem(key,
                  value,
                  TextSource(key.text.line, key.text.col, value.text.endLine, value.text.endCol))
    }
    ExprMapLiteral(m, getTextSource(ctx))
  }

  // | OBJECT_LITERAL LBRACE (Identifier COLON expr (COMMA Identifier COLON expr)*)* RBRACE #object_literal
  override def visitObject_literal(ctx: WdlDraft2Parser.Object_literalContext): Expr = {
    val ids: Vector[TerminalNode] = ctx
      .Identifier()
      .asScala
      .toVector
    val elements: Vector[Expr] = ctx
      .expr()
      .asScala
      .map(x => visitExpr(x))
      .toVector
    val members = ids.zip(elements).map { pair =>
      val id = pair._1
      val expr = pair._2
      val textSource = TextSource(id.getSymbol.getLine,
                                  id.getSymbol.getCharPositionInLine,
                                  expr.text.endLine,
                                  expr.text.endCol)
      ExprObjectMember(id.getText, expr, textSource)
    }
    ExprObjectLiteral(members, getTextSource(ctx))
  }

  // | NOT expr #negate
  override def visitNegate(ctx: WdlDraft2Parser.NegateContext): Expr = {
    val expr = visitExpr(ctx.expr())
    ExprNegate(expr, getTextSource(ctx))
  }

  // | (PLUS | MINUS) expr #unirarysigned
  override def visitUnirarysigned(ctx: WdlDraft2Parser.UnirarysignedContext): Expr = {
    val expr = visitExpr(ctx.expr())

    if (ctx.PLUS() != null)
      ExprUniraryPlus(expr, getTextSource(ctx))
    else if (ctx.MINUS() != null)
      ExprUniraryMinus(expr, getTextSource(ctx))
    else
      throw new SyntaxException("sanity", getTextSource(ctx), grammar.docSourceUrl)
  }

  // | expr_core LBRACK expr RBRACK #at
  override def visitAt(ctx: WdlDraft2Parser.AtContext): Expr = {
    val array = visitExpr_core(ctx.expr_core())
    val index = visitExpr(ctx.expr())
    ExprAt(array, index, getTextSource(ctx))
  }

  // | Identifier LPAREN (expr (COMMA expr)*)? RPAREN #apply
  override def visitApply(ctx: WdlDraft2Parser.ApplyContext): Expr = {
    val funcName = ctx.Identifier().getText
    val elements = ctx
      .expr()
      .asScala
      .map(x => visitExpr(x))
      .toVector
    ExprApply(funcName, elements, getTextSource(ctx))
  }

  // | IF expr THEN expr ELSE expr #ifthenelse
  override def visitIfthenelse(ctx: WdlDraft2Parser.IfthenelseContext): Expr = {
    val elements = ctx
      .expr()
      .asScala
      .map(x => visitExpr(x))
      .toVector
    ExprIfThenElse(elements(0), elements(1), elements(2), getTextSource(ctx))
  }

  override def visitLeft_name(ctx: WdlDraft2Parser.Left_nameContext): Expr = {
    val id = getIdentifierText(ctx.Identifier(), ctx)
    ExprIdentifier(id, getTextSource(ctx))
  }

  // | expr_core DOT Identifier #get_name
  override def visitGet_name(ctx: WdlDraft2Parser.Get_nameContext): Expr = {
    val e = visitExpr_core(ctx.expr_core())
    val id = ctx.Identifier.getText
    ExprGetName(e, id, getTextSource(ctx))
  }

  /*expr_infix0
	: expr_infix0 OR expr_infix1 #lor
	| expr_infix1 #infix1
	; */

  private def visitExpr_infix0(ctx: WdlDraft2Parser.Expr_infix0Context): Expr = {
    ctx match {
      case lor: WdlDraft2Parser.LorContext       => visitLor(lor)
      case infix1: WdlDraft2Parser.Infix1Context => visitInfix1(infix1).asInstanceOf[Expr]
    }
  }

  /* expr_infix1
	: expr_infix1 AND expr_infix2 #land
	| expr_infix2 #infix2
	; */
  private def visitExpr_infix1(ctx: WdlDraft2Parser.Expr_infix1Context): Expr = {
    ctx match {
      case land: WdlDraft2Parser.LandContext     => visitLand(land)
      case infix2: WdlDraft2Parser.Infix2Context => visitInfix2(infix2).asInstanceOf[Expr]
    }
  }

  /* expr_infix2
	: expr_infix2 EQUALITY expr_infix3 #eqeq
	| expr_infix2 NOTEQUAL expr_infix3 #neq
	| expr_infix2 LTE expr_infix3 #lte
	| expr_infix2 GTE expr_infix3 #gte
	| expr_infix2 LT expr_infix3 #lt
	| expr_infix2 GT expr_infix3 #gt
	| expr_infix3 #infix3
	; */

  private def visitExpr_infix2(ctx: WdlDraft2Parser.Expr_infix2Context): Expr = {
    ctx match {
      case eqeq: WdlDraft2Parser.EqeqContext     => visitEqeq(eqeq)
      case neq: WdlDraft2Parser.NeqContext       => visitNeq(neq)
      case lte: WdlDraft2Parser.LteContext       => visitLte(lte)
      case gte: WdlDraft2Parser.GteContext       => visitGte(gte)
      case lt: WdlDraft2Parser.LtContext         => visitLt(lt)
      case gt: WdlDraft2Parser.GtContext         => visitGt(gt)
      case infix3: WdlDraft2Parser.Infix3Context => visitInfix3(infix3).asInstanceOf[Expr]
    }
  }

  /* expr_infix3
	: expr_infix3 PLUS expr_infix4 #add
	| expr_infix3 MINUS expr_infix4 #sub
	| expr_infix4 #infix4
	; */
  private def visitExpr_infix3(ctx: WdlDraft2Parser.Expr_infix3Context): Expr = {
    ctx match {
      case add: WdlDraft2Parser.AddContext       => visitAdd(add)
      case sub: WdlDraft2Parser.SubContext       => visitSub(sub)
      case infix4: WdlDraft2Parser.Infix4Context => visitInfix4(infix4).asInstanceOf[Expr]
    }
  }

  /* expr_infix4
	: expr_infix4 STAR expr_infix5 #mul
	| expr_infix4 DIVIDE expr_infix5 #divide
	| expr_infix4 MOD expr_infix5 #mod
	| expr_infix5 #infix5
	;  */
  private def visitExpr_infix4(ctx: WdlDraft2Parser.Expr_infix4Context): Expr = {
    ctx match {
      case mul: WdlDraft2Parser.MulContext       => visitMul(mul)
      case divide: WdlDraft2Parser.DivideContext => visitDivide(divide)
      case mod: WdlDraft2Parser.ModContext       => visitMod(mod)
      case infix5: WdlDraft2Parser.Infix5Context => visitInfix5(infix5).asInstanceOf[Expr]
    }
  }

  /* expr_infix5
	: expr_core
	; */

  override def visitExpr_infix5(ctx: WdlDraft2Parser.Expr_infix5Context): Expr = {
    visitExpr_core(ctx.expr_core())
  }

  /* expr
	: expr_infix
	; */
  override def visitExpr(ctx: WdlDraft2Parser.ExprContext): Expr = {
    try {
      visitChildren(ctx).asInstanceOf[Expr]
    } catch {
      case _: NullPointerException =>
        throw new SyntaxException("bad expression", getTextSource(ctx), grammar.docSourceUrl)
    }
  }

  /* expr_core
	: LPAREN expr RPAREN #expression_group
	| primitive_literal #primitives
	| LBRACK (expr (COMMA expr)*)* RBRACK #array_literal
	| LPAREN expr COMMA expr RPAREN #pair_literal
	| LBRACE (expr COLON expr (COMMA expr COLON expr)*)* RBRACE #map_literal
	| OBJECT_LITERAL LBRACE (Identifier COLON expr (COMMA Identifier COLON expr)*)* RBRACE #object_literal
	| NOT expr #negate
	| (PLUS | MINUS) expr #unirarysigned
	| expr_core LBRACK expr RBRACK #at
	| IF expr THEN expr ELSE expr #ifthenelse
	| Identifier LPAREN (expr (COMMA expr)*)? RPAREN #apply
	| Identifier #left_name
	| expr_core DOT Identifier #get_name
	; */
  private def visitExpr_core(ctx: WdlDraft2Parser.Expr_coreContext): Expr = {
    ctx match {
      case group: WdlDraft2Parser.Expression_groupContext => visitExpression_group(group)
      case primitives: WdlDraft2Parser.PrimitivesContext =>
        visitPrimitive_literal(primitives.primitive_literal())
      case array_literal: WdlDraft2Parser.Array_literalContext => visitArray_literal(array_literal)
      case pair_literal: WdlDraft2Parser.Pair_literalContext   => visitPair_literal(pair_literal)
      case map_literal: WdlDraft2Parser.Map_literalContext     => visitMap_literal(map_literal)
      case obj_literal: WdlDraft2Parser.Object_literalContext  => visitObject_literal(obj_literal)
      case negate: WdlDraft2Parser.NegateContext               => visitNegate(negate)
      case unirarysigned: WdlDraft2Parser.UnirarysignedContext => visitUnirarysigned(unirarysigned)
      case at: WdlDraft2Parser.AtContext                       => visitAt(at)
      case ifthenelse: WdlDraft2Parser.IfthenelseContext       => visitIfthenelse(ifthenelse)
      case apply: WdlDraft2Parser.ApplyContext                 => visitApply(apply)
      case left_name: WdlDraft2Parser.Left_nameContext         => visitLeft_name(left_name)
      case get_name: WdlDraft2Parser.Get_nameContext           => visitGet_name(get_name)
    }
  }

  /*
unbound_decls
	: wdl_type Identifier
	;
   */
  override def visitUnbound_decls(ctx: WdlDraft2Parser.Unbound_declsContext): Declaration = {
    if (ctx.wdl_type() == null)
      throw new SyntaxException("type missing in declaration",
                                getTextSource(ctx),
                                grammar.docSourceUrl)
    val wdlType: Type = visitWdl_type(ctx.wdl_type())
    val name: String = getIdentifierText(ctx.Identifier(), ctx)
    Declaration(name, wdlType, None, getTextSource(ctx))
  }

  /*
bound_decls
	: wdl_type Identifier EQUAL expr
	;
   */
  override def visitBound_decls(ctx: WdlDraft2Parser.Bound_declsContext): Declaration = {
    if (ctx.wdl_type() == null)
      throw new SyntaxException("type missing in declaration",
                                getTextSource(ctx),
                                grammar.docSourceUrl)
    val wdlType: Type = visitWdl_type(ctx.wdl_type())
    val name: String = getIdentifierText(ctx.Identifier(), ctx)
    if (ctx.expr() == null)
      return Declaration(name, wdlType, None, getTextSource(ctx))
    val expr: Expr = visitExpr(ctx.expr())
    Declaration(name, wdlType, Some(expr), getTextSource(ctx))
  }

  /*
any_decls
	: unbound_decls
	| bound_decls
	;
   */
  override def visitAny_decls(ctx: WdlDraft2Parser.Any_declsContext): Declaration = {
    if (ctx.unbound_decls() != null)
      return visitUnbound_decls(ctx.unbound_decls())
    if (ctx.bound_decls() != null)
      return visitBound_decls(ctx.bound_decls())
    throw new SyntaxException("bad declaration format", getTextSource(ctx), grammar.docSourceUrl)
  }

  /* meta_kv
   : Identifier COLON expr
   ; */
  override def visitMeta_kv(ctx: WdlDraft2Parser.Meta_kvContext): MetaKV = {
    val id = getIdentifierText(ctx.Identifier(), ctx)
    val value = ctx.string().string_part().getText
    MetaKV(id, value, getTextSource(ctx))
  }

  //  PARAMETERMETA LBRACE meta_kv* RBRACE #parameter_meta
  override def visitParameter_meta(
      ctx: WdlDraft2Parser.Parameter_metaContext
  ): ParameterMetaSection = {
    val kvs: Vector[MetaKV] = ctx
      .meta_kv()
      .asScala
      .map(x => visitMeta_kv(x))
      .toVector
    ParameterMetaSection(kvs, getTextSource(ctx))
  }

  //  META LBRACE meta_kv* RBRACE #meta
  override def visitMeta(ctx: WdlDraft2Parser.MetaContext): MetaSection = {
    val kvs: Vector[MetaKV] = ctx
      .meta_kv()
      .asScala
      .map(x => visitMeta_kv(x))
      .toVector
    MetaSection(kvs, getTextSource(ctx))
  }

  /* task_runtime_kv
 : Identifier COLON expr
 ; */
  override def visitTask_runtime_kv(ctx: WdlDraft2Parser.Task_runtime_kvContext): RuntimeKV = {
    val id: String = ctx.Identifier.getText
    val expr: Expr = visitExpr(ctx.expr())
    RuntimeKV(id, expr, getTextSource(ctx))
  }

  /* task_runtime
 : RUNTIME LBRACE (task_runtime_kv)* RBRACE
 ; */
  override def visitTask_runtime(ctx: WdlDraft2Parser.Task_runtimeContext): RuntimeSection = {
    val kvs = ctx
      .task_runtime_kv()
      .asScala
      .map(x => visitTask_runtime_kv(x))
      .toVector
    RuntimeSection(kvs, getTextSource(ctx))
  }

  /* task_output
	: OUTPUT LBRACE (bound_decls)* RBRACE
	; */
  override def visitTask_output(ctx: WdlDraft2Parser.Task_outputContext): OutputSection = {
    val decls = ctx
      .bound_decls()
      .asScala
      .map(x => visitBound_decls(x))
      .toVector
    OutputSection(decls, getTextSource(ctx))
  }

  /* task_command_string_part
    : CommandStringPart*
    ; */
  override def visitTask_command_string_part(
      ctx: WdlDraft2Parser.Task_command_string_partContext
  ): ExprString = {
    val text: String = ctx
      .CommandStringPart()
      .asScala
      .map(x => x.getText)
      .mkString("")
    ExprString(text, getTextSource(ctx))
  }

  /* task_command_expr_part
    : StringCommandStart  (expression_placeholder_option)* expr RBRACE
    ; */
  override def visitTask_command_expr_part(
      ctx: WdlDraft2Parser.Task_command_expr_partContext
  ): Expr = {
    val placeHolders: Vector[PlaceHolderPart] = ctx
      .expression_placeholder_option()
      .asScala
      .map(x => visitExpression_placeholder_option(x))
      .toVector
    val expr = visitExpr(ctx.expr())
    parseEntirePlaceHolderExpression(placeHolders, expr, ctx)
  }

  /* task_command_expr_with_string
    : task_command_expr_part task_command_string_part
    ; */
  override def visitTask_command_expr_with_string(
      ctx: WdlDraft2Parser.Task_command_expr_with_stringContext
  ): ExprCompoundString = {
    val exprPart: Expr = visitTask_command_expr_part(ctx.task_command_expr_part())
    val stringPart: Expr = visitTask_command_string_part(
        ctx.task_command_string_part()
    )
    ExprCompoundString(Vector(exprPart, stringPart), getTextSource(ctx))
  }

  /* task_command
  : COMMAND task_command_string_part task_command_expr_with_string* EndCommand
  | HEREDOC_COMMAND task_command_string_part task_command_expr_with_string* EndCommand
  ; */
  override def visitTask_command(ctx: WdlDraft2Parser.Task_commandContext): CommandSection = {
    val start: Expr = visitTask_command_string_part(ctx.task_command_string_part())
    val parts: Vector[Expr] = ctx
      .task_command_expr_with_string()
      .asScala
      .map(x => visitTask_command_expr_with_string(x))
      .toVector

    val allParts: Vector[Expr] = start +: parts

    // discard empty strings, and flatten compound vectors of strings
    val cleanedParts = allParts.flatMap {
      case ExprString(x, _) if x.isEmpty => Vector.empty
      case ExprCompoundString(v, _)      => v
      case other                         => Vector(other)
    }

    // TODO: do the above until reaching a fixed point

    CommandSection(cleanedParts, getTextSource(ctx))
  }

  // A that should appear zero or once. Make sure this is the case.
  private def atMostOneSection[T](sections: Vector[T],
                                  sectionName: String,
                                  ctx: ParserRuleContext): Option[T] = {
    sections.size match {
      case 0 => None
      case 1 => Some(sections.head)
      case n =>
        throw new SyntaxException(
            s"section ${sectionName} appears ${n} times, it cannot appear more than once",
            getTextSource(ctx),
            grammar.docSourceUrl
        )
    }
  }

  // A section that must appear exactly once
  private def exactlyOneSection[T](sections: Vector[T],
                                   sectionName: String,
                                   ctx: ParserRuleContext): T = {
    sections.size match {
      case 1 => sections.head
      case n =>
        throw new SyntaxException(
            s"section ${sectionName} appears ${n} times, it must appear exactly once",
            getTextSource(ctx),
            grammar.docSourceUrl
        )
    }
  }

  // check that the parameter meta section references only has variables declared in
  // the input or output sections.
  private def validateParamMeta(paramMeta: ParameterMetaSection,
                                inputSection: Option[InputSection],
                                outputSection: Option[OutputSection],
                                ctx: ParserRuleContext): Unit = {
    val inputVarNames: Set[String] =
      inputSection
        .map(_.declarations.map(_.name).toSet)
        .getOrElse(Set.empty)
    val outputVarNames: Set[String] =
      outputSection
        .map(_.declarations.map(_.name).toSet)
        .getOrElse(Set.empty)

    // make sure the input and output sections to not intersect
    val both = inputVarNames intersect outputVarNames
    if (both.nonEmpty)
      throw new SyntaxException(s"${both} appears in both input and output sections",
                                getTextSource(ctx),
                                grammar.docSourceUrl)

    val ioVarNames = inputVarNames ++ outputVarNames

    paramMeta.kvs.foreach {
      case MetaKV(k, _, _) =>
        if (!(ioVarNames contains k))
          throw new SyntaxException(
              s"parameter ${k} does not appear in the input or output sections",
              getTextSource(ctx),
              grammar.docSourceUrl
          )
    }
  }

  def requiresEvaluation(expr: Expr): Boolean = {
    expr match {
      case _: ExprString | _: ExprBoolean | _: ExprInt | _: ExprFloat => false
      case ExprPair(l, r, _)                                          => requiresEvaluation(l) || requiresEvaluation(r)
      case ExprArrayLiteral(value, _)                                 => value.exists(requiresEvaluation)
      case ExprMapLiteral(value, _) =>
        value.exists(elt => requiresEvaluation(elt.key) || requiresEvaluation(elt.value))
      case ExprObjectLiteral(value, _) => value.exists(member => requiresEvaluation(member.value))
      case _                           => true
    }
  }

  def requiresEvaluation(decl: Declaration): Boolean = {
    if (decl.expr.isDefined) {
      requiresEvaluation(decl.expr.get)
    } else {
      false
    }
  }

  /* task
    : TASK Identifier LBRACE (task_element)+ RBRACE
    ;  */
  /** Draft-2 doesn't have a formal input section. Informally, it is specified that inputs must be
    * "at the top of any scope", which is enforced by the Task grammar. There are three types of
    * declarations: 1) unbound, 2) bound with a literal value (i.e. not requiring evaluation), and
    * 3) bound with an expression requiring evaluation. Only the first two types of declarations may
    * be inputs; however, all three types of declarations can be mixed together. This method creates
    * a synthetic InputSection contianing only declarations of type 1 and 2.
    */
  override def visitTask(ctx: WdlDraft2Parser.TaskContext): Task = {
    val name = getIdentifierText(ctx.Identifier(), ctx)
    val elems = ctx.task_element().asScala.toVector
    val output: Option[OutputSection] = atMostOneSection(elems.collect {
      case x: Task_output_elementContext => visitTask_output(x.task_output())
    }, "output", ctx)
    val command: CommandSection = exactlyOneSection(elems.collect {
      case x: Task_command_elementContext => visitTask_command(x.task_command())
    }, "command", ctx)
    val meta: Option[MetaSection] = atMostOneSection(elems.collect {
      case x: Task_meta_elementContext => visitMeta(x.meta())
    }, "meta", ctx)
    val parameterMeta: Option[ParameterMetaSection] = atMostOneSection(elems.collect {
      case x: Task_parameter_meta_elementContext => visitParameter_meta(x.parameter_meta())
    }, "parameter_meta", ctx)
    val runtime: Option[RuntimeSection] = atMostOneSection(elems.collect {
      case x: Task_runtime_elementContext => visitTask_runtime(x.task_runtime())
    }, "runtime", ctx)

    val textSource = getTextSource(ctx)
    // We treat as an input any unbound declaration as well as any bound declaration
    // that doesn't require evaluation.
    val (decls, inputDecls) = ctx
      .task_input()
      .any_decls()
      .asScala
      .map(x => visitAny_decls(x))
      .toVector
      .partition(requiresEvaluation)
    val input = if (inputDecls.nonEmpty) {
      Some(
          InputSection(inputDecls, TextSource.fromSpan(inputDecls.head.text, inputDecls.last.text))
      )
    } else {
      None
    }

    parameterMeta.foreach(validateParamMeta(_, input, output, ctx))

    Task(
        name,
        input = input,
        output = output,
        command = command,
        declarations = decls,
        meta = meta,
        parameterMeta = parameterMeta,
        runtime = runtime,
        text = textSource
    )
  }

  def visitImport_addr(ctx: WdlDraft2Parser.StringContext): ImportAddr = {
    val addr = ctx.getText.replaceAll("\"", "")
    ImportAddr(addr, getTextSource(ctx))
  }

  /*
  import_as
      : AS Identifier
      ;
   */
  override def visitImport_as(ctx: WdlDraft2Parser.Import_asContext): ImportName = {
    ImportName(ctx.Identifier().getText, getTextSource(ctx))
  }

  /*
   import_doc
    : IMPORT string import_as?
    ;
   */
  override def visitImport_doc(ctx: WdlDraft2Parser.Import_docContext): ImportDoc = {
    val addr = visitImport_addr(ctx.string())
    val name =
      if (ctx.import_as() == null)
        None
      else
        Some(visitImport_as(ctx.import_as()))

    ImportDoc(name, addr, getTextSource(ctx))
  }

  /* call_alias
	: AS Identifier
	; */
  override def visitCall_alias(ctx: WdlDraft2Parser.Call_aliasContext): CallAlias = {
    CallAlias(getIdentifierText(ctx.Identifier(), ctx), getTextSource(ctx))
  }

  /* call_input
	: Identifier EQUAL expr
	; */
  override def visitCall_input(ctx: WdlDraft2Parser.Call_inputContext): CallInput = {
    val expr = visitExpr(ctx.expr())
    CallInput(getIdentifierText(ctx.Identifier(), ctx), expr, getTextSource(ctx))
  }

  /* call_inputs
	: INPUT COLON (call_input (COMMA call_input)*)
	; */
  override def visitCall_inputs(ctx: WdlDraft2Parser.Call_inputsContext): CallInputs = {
    val inputs: Vector[CallInput] = ctx
      .call_input()
      .asScala
      .map { x =>
        visitCall_input(x)
      }
      .toVector
    CallInputs(inputs, getTextSource(ctx))
  }

  /* call_body
	: LBRACE call_inputs? RBRACE
	; */
  override def visitCall_body(ctx: WdlDraft2Parser.Call_bodyContext): CallInputs = {
    if (ctx.call_inputs() == null)
      CallInputs(Vector.empty, getTextSource(ctx))
    else
      visitCall_inputs(ctx.call_inputs())
  }

  /* call
	: CALL Identifier call_alias?  call_body?
	; */
  override def visitCall(ctx: WdlDraft2Parser.CallContext): Call = {
    val name = ctx.call_name().getText

    val alias: Option[CallAlias] =
      if (ctx.call_alias() == null) {
        None
      } else {
        Some(visitCall_alias(ctx.call_alias()))
      }

    val inputs: Option[CallInputs] =
      if (ctx.call_body() == null) {
        None
      } else {
        Some(visitCall_body(ctx.call_body()))
      }

    Call(name, alias, inputs, getTextSource(ctx))
  }

  /*
scatter
	: SCATTER LPAREN Identifier In expr RPAREN LBRACE inner_workflow_element* RBRACE
 ; */
  override def visitScatter(ctx: WdlDraft2Parser.ScatterContext): Scatter = {
    val id = ctx.Identifier.getText
    val expr = visitExpr(ctx.expr())
    val body = ctx
      .inner_workflow_element()
      .asScala
      .map(visitInner_workflow_element)
      .toVector
    Scatter(id, expr, body, getTextSource(ctx))
  }

  /* conditional
	: IF LPAREN expr RPAREN LBRACE inner_workflow_element* RBRACE
	; */
  override def visitConditional(ctx: WdlDraft2Parser.ConditionalContext): Conditional = {
    val expr = visitExpr(ctx.expr())
    val body = ctx
      .inner_workflow_element()
      .asScala
      .map(visitInner_workflow_element)
      .toVector
    Conditional(expr, body, getTextSource(ctx))
  }

  /* workflow_output
	: OUTPUT LBRACE (bound_decls)* RBRACE
	;
   */
  override def visitWorkflow_output(ctx: WdlDraft2Parser.Workflow_outputContext): OutputSection = {
    val decls = ctx
      .bound_decls()
      .asScala
      .map(x => visitBound_decls(x))
      .toVector
    OutputSection(decls, getTextSource(ctx))
  }

  /* inner_workflow_element
	: bound_decls
	| call
	| scatter
	| conditional
	; */
  override def visitInner_workflow_element(
      ctx: WdlDraft2Parser.Inner_workflow_elementContext
  ): WorkflowElement = {
    if (ctx.bound_decls() != null)
      return visitBound_decls(ctx.bound_decls())
    if (ctx.call() != null)
      return visitCall(ctx.call())
    if (ctx.scatter() != null)
      return visitScatter(ctx.scatter())
    if (ctx.conditional() != null)
      return visitConditional(ctx.conditional())
    throw new Exception("sanity")
  }

  /*
  workflow_element
    : workflow_input #input
    | workflow_output #output
    | inner_workflow_element #inner_element
    | parameter_meta #parameter_meta_element
    | meta #meta_element
    ;

  workflow
    : WORKFLOW Identifier LBRACE workflow_element* RBRACE
    ;
   */
  /** Draft-2 doesn't have a formal input section. Informally, it is specified that inputs must be
    * "at the top of any scope" - this is enforced by the Task grammar, but the workflow grammar allows
    * declarations to appear anywhere in the workflow body.
    *
    * There are three types of declarations: 1) unbound, 2) bound with a literal value (i.e. not requiring
    * evaluation), and 3) bound with an expression requiring evaluation. Only the first two types of
    * declarations may be inputs; however, all three types of declarations can be mixed together. This method
    * creates a synthetic InputSection contianing only declarations of type 1 and 2.
    */
  override def visitWorkflow(ctx: WdlDraft2Parser.WorkflowContext): Workflow = {
    val name = getIdentifierText(ctx.Identifier(), ctx)
    val elems: Vector[WdlDraft2Parser.Workflow_elementContext] =
      ctx.workflow_element().asScala.toVector
    val unboundDecls = elems.collect {
      case x: WdlDraft2Parser.Wf_decl_elementContext =>
        visitUnbound_decls(x.unbound_decls())
    }
    val output: Option[OutputSection] = atMostOneSection(elems.collect {
      case x: WdlDraft2Parser.Wf_output_elementContext =>
        visitWorkflow_output(x.workflow_output())
    }, "output", ctx)
    val meta: Option[MetaSection] = atMostOneSection(elems.collect {
      case x: WdlDraft2Parser.Wf_meta_elementContext =>
        visitMeta(x.meta())
    }, "meta", ctx)
    val parameterMeta: Option[ParameterMetaSection] = atMostOneSection(elems.collect {
      case x: WdlDraft2Parser.Wf_parameter_meta_elementContext =>
        visitParameter_meta(x.parameter_meta())
    }, "parameter_meta", ctx)

    val wfElems: Vector[WorkflowElement] = elems.collect {
      case x: WdlDraft2Parser.Wf_inner_elementContext =>
        visitInner_workflow_element(x.inner_workflow_element())
    }

    // We treat as an input any unbound declaration as well as any bound declaration
    // that doesn't require evaluation.
    val (noEvalDecls, wfBody) = wfElems.partition {
      case d: Declaration if !requiresEvaluation(d) => true
      case _                                        => false
    }
    val noEvalDecls2 = noEvalDecls.map(_.asInstanceOf[Declaration])
    val inputDecls = unboundDecls ++ noEvalDecls2
    val input = if (inputDecls.nonEmpty) {
      Some(
          InputSection(inputDecls, TextSource.fromSpan(inputDecls.head.text, inputDecls.last.text))
      )
    } else {
      None
    }

    parameterMeta.foreach(validateParamMeta(_, input, output, ctx))

    Workflow(name, input, output, meta, parameterMeta, wfBody, getTextSource(ctx))
  }

  /*
document_element
	: import_doc
	| struct
	| task
	;
   */
  override def visitDocument_element(
      ctx: WdlDraft2Parser.Document_elementContext
  ): DocumentElement = {
    visitChildren(ctx).asInstanceOf[DocumentElement]
  }
  /*
  document
    : version document_element* (workflow document_element*)?
    ;
   */
  def visitDocument(ctx: WdlDraft2Parser.DocumentContext,
                    comments: mutable.Map[Int, Comment]): Document = {
    val elems: Vector[DocumentElement] =
      ctx
        .document_element()
        .asScala
        .map(e => visitDocument_element(e))
        .toVector

    val workflow =
      if (ctx.workflow() == null)
        None
      else
        Some(visitWorkflow(ctx.workflow()))

<<<<<<< HEAD
    Document(docSourceURL.get,
             docSource,
=======
    Document(grammar.docSourceUrl.get,
>>>>>>> aa938f06
             elems,
             workflow,
             getTextSource(ctx),
             CommentMap(comments.toMap))
<<<<<<< HEAD
=======
  }

  def visitExprDocument(ctx: WdlDraft2Parser.Expr_documentContext): Expr = {
    visitExpr(ctx.expr())
  }

  def visitTypeDocument(ctx: WdlDraft2Parser.Type_documentContext): Type = {
    visitWdl_type(ctx.wdl_type())
>>>>>>> aa938f06
  }

  def parseDocument: Document = {
    grammar
      .visitDocument[WdlDraft2Parser.DocumentContext, Document](grammar.parser.document,
                                                                visitDocument)
  }

  def parseExpr: Expr = {
    grammar.visitFragment[WdlDraft2Parser.Expr_documentContext, Expr](grammar.parser.expr_document,
                                                                      visitExprDocument)
  }

  def parseWdlType: Type = {
    grammar.visitFragment[WdlDraft2Parser.Type_documentContext, Type](grammar.parser.type_document,
                                                                      visitTypeDocument)
  }
}<|MERGE_RESOLUTION|>--- conflicted
+++ resolved
@@ -20,15 +20,8 @@
 
 import scala.collection.mutable
 
-<<<<<<< HEAD
 case class ParseTop(opts: Options,
-                    grammar: Grammar[WdlDraft2Lexer, WdlDraft2Parser],
-                    docSource: String,
-                    docSourceURL: Option[URL] = None)
-=======
-case class ParseTop(opts: Options, grammar: WdlDraft2Grammar)
->>>>>>> aa938f06
-    extends WdlDraft2ParserBaseVisitor[Element] {
+                    grammar: WdlDraft2Grammar) extends WdlDraft2ParserBaseVisitor[Element] {
   private def getIdentifierText(identifier: TerminalNode, ctx: ParserRuleContext): String = {
     if (identifier == null) {
       throw new SyntaxException("missing identifier", getTextSource(ctx), grammar.docSourceUrl)
@@ -1211,18 +1204,12 @@
       else
         Some(visitWorkflow(ctx.workflow()))
 
-<<<<<<< HEAD
     Document(docSourceURL.get,
              docSource,
-=======
-    Document(grammar.docSourceUrl.get,
->>>>>>> aa938f06
              elems,
              workflow,
              getTextSource(ctx),
              CommentMap(comments.toMap))
-<<<<<<< HEAD
-=======
   }
 
   def visitExprDocument(ctx: WdlDraft2Parser.Expr_documentContext): Expr = {
@@ -1231,7 +1218,6 @@
 
   def visitTypeDocument(ctx: WdlDraft2Parser.Type_documentContext): Type = {
     visitWdl_type(ctx.wdl_type())
->>>>>>> aa938f06
   }
 
   def parseDocument: Document = {
