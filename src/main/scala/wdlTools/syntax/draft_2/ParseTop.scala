package wdlTools.syntax.draft_2

// Parse one document. Do not follow imports.

import scala.jdk.CollectionConverters._
import org.antlr.v4.runtime._
import org.antlr.v4.runtime.tree.TerminalNode
import org.openwdl.wdl.parser.draft_2.WdlDraft2Parser.{
  Task_command_elementContext,
  Task_meta_elementContext,
  Task_output_elementContext,
  Task_parameter_meta_elementContext,
  Task_runtime_elementContext
}
import org.openwdl.wdl.parser.draft_2._
import wdlTools.syntax.Antlr4Util.getTextSource
import wdlTools.syntax.draft_2.ConcreteSyntax._
import wdlTools.syntax.{CommentMap, SyntaxException, TextSource}
import wdlTools.util.Options

case class ParseTop(opts: Options, grammar: WdlDraft2Grammar)
    extends WdlDraft2ParserBaseVisitor[Element] {
  private def getIdentifierText(identifier: TerminalNode, ctx: ParserRuleContext): String = {
    if (identifier == null) {
      throw new SyntaxException("missing identifier", getTextSource(ctx), grammar.docSourceUrl)
    }
    identifier.getText
  }

  /*
map_type
	: MAP LBRACK wdl_type COMMA wdl_type RBRACK
	;
   */
  override def visitMap_type(ctx: WdlDraft2Parser.Map_typeContext): Type = {
    val kt: Type = visitWdl_type(ctx.wdl_type(0))
    val vt: Type = visitWdl_type(ctx.wdl_type(1))
    TypeMap(kt, vt, getTextSource(ctx))
  }

  /*
array_type
	: ARRAY LBRACK wdl_type RBRACK PLUS?
	;
   */
  override def visitArray_type(ctx: WdlDraft2Parser.Array_typeContext): Type = {
    val t: Type = visitWdl_type(ctx.wdl_type())
    val nonEmpty = ctx.PLUS() != null
    TypeArray(t, nonEmpty, getTextSource(ctx))
  }

  /*
pair_type
	: PAIR LBRACK wdl_type COMMA wdl_type RBRACK
	;
   */
  override def visitPair_type(ctx: WdlDraft2Parser.Pair_typeContext): Type = {
    val lt: Type = visitWdl_type(ctx.wdl_type(0))
    val rt: Type = visitWdl_type(ctx.wdl_type(1))
    TypePair(lt, rt, getTextSource(ctx))
  }

  /*
type_base
	: array_type
	| map_type
	| pair_type
	| (STRING | FILE | BOOLEAN | OBJECT | INT | FLOAT | Identifier)
	;
   */
  override def visitType_base(ctx: WdlDraft2Parser.Type_baseContext): Type = {
    if (ctx.array_type() != null)
      return visitArray_type(ctx.array_type())
    if (ctx.map_type() != null)
      return visitMap_type(ctx.map_type())
    if (ctx.pair_type() != null)
      return visitPair_type(ctx.pair_type())
    if (ctx.STRING() != null)
      return TypeString(getTextSource(ctx))
    if (ctx.FILE() != null)
      return TypeFile(getTextSource(ctx))
    if (ctx.BOOLEAN() != null)
      return TypeBoolean(getTextSource(ctx))
    if (ctx.OBJECT() != null)
      return TypeObject(getTextSource(ctx))
    if (ctx.INT() != null)
      return TypeInt(getTextSource(ctx))
    if (ctx.FLOAT() != null)
      return TypeFloat(getTextSource(ctx))
    throw new SyntaxException("sanity: unrecgonized type case",
                              getTextSource(ctx),
                              grammar.docSourceUrl)
  }

  /*
wdl_type
  : (type_base OPTIONAL | type_base)
  ;
   */
  override def visitWdl_type(ctx: WdlDraft2Parser.Wdl_typeContext): Type = {
    val t = visitType_base(ctx.type_base())
    if (ctx.OPTIONAL() != null) {
      TypeOptional(t, getTextSource(ctx))
    } else {
      t
    }
  }

  // EXPRESSIONS

  override def visitNumber(ctx: WdlDraft2Parser.NumberContext): Expr = {
    if (ctx.IntLiteral() != null) {
      return ExprInt(ctx.getText.toInt, getTextSource(ctx))
    }
    if (ctx.FloatLiteral() != null) {
      return ExprFloat(ctx.getText.toDouble, getTextSource(ctx))
    }
    throw new SyntaxException("Not an integer nor a float",
                              getTextSource(ctx),
                              grammar.docSourceUrl)
  }

  /* expression_placeholder_option
  : BoolLiteral EQUAL (string | number)
  | DEFAULT EQUAL (string | number)
  | SEP EQUAL (string | number)
  ; */
  override def visitExpression_placeholder_option(
      ctx: WdlDraft2Parser.Expression_placeholder_optionContext
  ): PlaceHolderPart = {
    val expr: Expr =
      if (ctx.string() != null)
        visitString(ctx.string())
      else if (ctx.number() != null)
        visitNumber(ctx.number())
      else
        throw new SyntaxException("sanity: not a string or a number",
                                  getTextSource(ctx),
                                  grammar.docSourceUrl)

    if (ctx.BoolLiteral() != null) {
      val b = ctx.BoolLiteral().getText.toLowerCase() == "true"
      return ExprPlaceholderPartEqual(b, expr, getTextSource(ctx))
    }
    if (ctx.DEFAULT() != null) {
      return ExprPlaceholderPartDefault(expr, getTextSource(ctx))
    }
    if (ctx.SEP() != null) {
      return ExprPlaceholderPartSep(expr, getTextSource(ctx))
    }
    throw new SyntaxException(s"Not one of three known variants of a placeholder",
                              getTextSource(ctx),
                              grammar.docSourceUrl)
  }

  // These are full expressions of the same kind
  //
  // ${true="--yes" false="--no" boolean_value}
  // ${default="foo" optional_value}
  // ${sep=", " array_value}
  private def parseEntirePlaceHolderExpression(placeHolders: Vector[PlaceHolderPart],
                                               expr: Expr,
                                               ctx: ParserRuleContext): Expr = {
    if (placeHolders.isEmpty) {
      // This is just an expression inside braces
      // ${1}
      // ${x + 3}
      return expr
    }
    val source = getTextSource(ctx)

    // This is a place-holder such as
    //   ${default="foo" optional_value}
    //   ${sep=", " array_value}
    if (placeHolders.size == 1) {
      placeHolders.head match {
        case ExprPlaceholderPartDefault(default, _) =>
          return ExprPlaceholderDefault(default, expr, source)
        case ExprPlaceholderPartSep(sep, _) =>
          return ExprPlaceholderSep(sep, expr, source)
        case _ =>
          throw new SyntaxException("invalid place holder",
                                    getTextSource(ctx),
                                    grammar.docSourceUrl)
      }
    }

    //   ${true="--yes" false="--no" boolean_value}
    if (placeHolders.size == 2) {
      (placeHolders(0), placeHolders(1)) match {
        case (ExprPlaceholderPartEqual(true, x, _), ExprPlaceholderPartEqual(false, y, _)) =>
          return ExprPlaceholderEqual(x, y, expr, source)
        case (ExprPlaceholderPartEqual(false, x, _), ExprPlaceholderPartEqual(true, y, _)) =>
          return ExprPlaceholderEqual(y, x, expr, source)
        case (_: ExprPlaceholderPartEqual, _: ExprPlaceholderPartEqual) =>
          throw new SyntaxException("invalid boolean place holder",
                                    getTextSource(ctx),
                                    grammar.docSourceUrl)
        case (_, _) =>
          throw new SyntaxException("invalid place holder",
                                    getTextSource(ctx),
                                    grammar.docSourceUrl)
      }
    }

    throw new SyntaxException("invalid place holder", getTextSource(ctx), grammar.docSourceUrl)
  }

  /* string_part
  : StringPart*
  ; */
  override def visitString_part(ctx: WdlDraft2Parser.String_partContext): ExprCompoundString = {
    val parts: Vector[Expr] = ctx
      .StringPart()
      .asScala
      .map(x => ExprString(x.getText, getTextSource(x)))
      .toVector
    ExprCompoundString(parts, getTextSource(ctx))
  }

  /* string_expr_part
  : StringCommandStart (expression_placeholder_option)* expr RBRACE
  ; */
  override def visitString_expr_part(ctx: WdlDraft2Parser.String_expr_partContext): Expr = {
    val pHolder: Vector[PlaceHolderPart] = ctx
      .expression_placeholder_option()
      .asScala
      .map(visitExpression_placeholder_option)
      .toVector
    val expr = visitExpr(ctx.expr())
    parseEntirePlaceHolderExpression(pHolder, expr, ctx)
  }

  /* string_expr_with_string_part
  : string_expr_part string_part
  ; */
  override def visitString_expr_with_string_part(
      ctx: WdlDraft2Parser.String_expr_with_string_partContext
  ): ExprCompoundString = {
    val exprPart = visitString_expr_part(ctx.string_expr_part())
    val strPart = visitString_part(ctx.string_part())
    ExprCompoundString(Vector(exprPart, strPart), getTextSource(ctx))
  }

  /*
string
  : DQUOTE string_part string_expr_with_string_part* DQUOTE
  | SQUOTE string_part string_expr_with_string_part* SQUOTE
  ;
   */
  override def visitString(ctx: WdlDraft2Parser.StringContext): Expr = {
    val stringPart = ExprString(ctx.string_part().getText, getTextSource(ctx.string_part()))
    val exprPart: Vector[ExprCompoundString] = ctx
      .string_expr_with_string_part()
      .asScala
      .map(visitString_expr_with_string_part)
      .toVector
    val exprPart2: Vector[Expr] = exprPart.flatMap(_.value)
    if (exprPart2.isEmpty) {
      // A string  literal
      stringPart
    } else {
      // A string that includes interpolation
      ExprCompoundString(Vector(stringPart) ++ exprPart2, getTextSource(ctx))
    }
  }

  /* primitive_literal
	: BoolLiteral
	| number
	| string
	| Identifier
	; */
  override def visitPrimitive_literal(ctx: WdlDraft2Parser.Primitive_literalContext): Expr = {
    if (ctx.BoolLiteral() != null) {
      val value = ctx.getText.toLowerCase() == "true"
      return ExprBoolean(value, getTextSource(ctx))
    }
    if (ctx.number() != null) {
      return visitNumber(ctx.number())
    }
    if (ctx.string() != null) {
      return visitString(ctx.string())
    }
    if (ctx.Identifier() != null) {
      return ExprIdentifier(ctx.getText, getTextSource(ctx))
    }
    throw new SyntaxException("Not one of four supported variants of primitive_literal",
                              getTextSource(ctx),
                              grammar.docSourceUrl)
  }

  override def visitLor(ctx: WdlDraft2Parser.LorContext): Expr = {
    val arg0: Expr = visitExpr_infix0(ctx.expr_infix0())
    val arg1: Expr = visitExpr_infix1(ctx.expr_infix1())
    ExprLor(arg0, arg1, getTextSource(ctx))
  }

  override def visitLand(ctx: WdlDraft2Parser.LandContext): Expr = {
    val arg0 = visitExpr_infix1(ctx.expr_infix1())
    val arg1 = visitExpr_infix2(ctx.expr_infix2())
    ExprLand(arg0, arg1, getTextSource(ctx))
  }

  override def visitEqeq(ctx: WdlDraft2Parser.EqeqContext): Expr = {
    val arg0 = visitExpr_infix2(ctx.expr_infix2())
    val arg1 = visitExpr_infix3(ctx.expr_infix3())
    ExprEqeq(arg0, arg1, getTextSource(ctx))
  }
  override def visitLt(ctx: WdlDraft2Parser.LtContext): Expr = {
    val arg0 = visitExpr_infix2(ctx.expr_infix2())
    val arg1 = visitExpr_infix3(ctx.expr_infix3())
    ExprLt(arg0, arg1, getTextSource(ctx))
  }

  override def visitGte(ctx: WdlDraft2Parser.GteContext): Expr = {
    val arg0 = visitExpr_infix2(ctx.expr_infix2())
    val arg1 = visitExpr_infix3(ctx.expr_infix3())
    ExprGte(arg0, arg1, getTextSource(ctx))
  }

  override def visitNeq(ctx: WdlDraft2Parser.NeqContext): Expr = {
    val arg0 = visitExpr_infix2(ctx.expr_infix2())
    val arg1 = visitExpr_infix3(ctx.expr_infix3())
    ExprNeq(arg0, arg1, getTextSource(ctx))
  }

  override def visitLte(ctx: WdlDraft2Parser.LteContext): Expr = {
    val arg0 = visitExpr_infix2(ctx.expr_infix2())
    val arg1 = visitExpr_infix3(ctx.expr_infix3())
    ExprLte(arg0, arg1, getTextSource(ctx))
  }

  override def visitGt(ctx: WdlDraft2Parser.GtContext): Expr = {
    val arg0 = visitExpr_infix2(ctx.expr_infix2())
    val arg1 = visitExpr_infix3(ctx.expr_infix3())
    ExprGt(arg0, arg1, getTextSource(ctx))
  }

  override def visitAdd(ctx: WdlDraft2Parser.AddContext): Expr = {
    val arg0 = visitExpr_infix3(ctx.expr_infix3())
    val arg1 = visitExpr_infix4(ctx.expr_infix4())
    ExprAdd(arg0, arg1, getTextSource(ctx))
  }

  override def visitSub(ctx: WdlDraft2Parser.SubContext): Expr = {
    val arg0 = visitExpr_infix3(ctx.expr_infix3())
    val arg1 = visitExpr_infix4(ctx.expr_infix4())
    ExprSub(arg0, arg1, getTextSource(ctx))
  }

  override def visitMod(ctx: WdlDraft2Parser.ModContext): Expr = {
    val arg0 = visitExpr_infix4(ctx.expr_infix4())
    val arg1 = visitExpr_infix5(ctx.expr_infix5())
    ExprMod(arg0, arg1, getTextSource(ctx))
  }

  override def visitMul(ctx: WdlDraft2Parser.MulContext): Expr = {
    val arg0 = visitExpr_infix4(ctx.expr_infix4())
    val arg1 = visitExpr_infix5(ctx.expr_infix5())
    ExprMul(arg0, arg1, getTextSource(ctx))
  }

  override def visitDivide(ctx: WdlDraft2Parser.DivideContext): Expr = {
    val arg0 = visitExpr_infix4(ctx.expr_infix4())
    val arg1 = visitExpr_infix5(ctx.expr_infix5())
    ExprDivide(arg0, arg1, getTextSource(ctx))
  }

  // | LPAREN expr RPAREN #expression_group
  override def visitExpression_group(ctx: WdlDraft2Parser.Expression_groupContext): Expr = {
    visitExpr(ctx.expr())
  }

  // | LBRACK (expr (COMMA expr)*)* RBRACK #array_literal
  override def visitArray_literal(ctx: WdlDraft2Parser.Array_literalContext): Expr = {
    val elements: Vector[Expr] = ctx
      .expr()
      .asScala
      .map(x => visitExpr(x))
      .toVector
    ExprArrayLiteral(elements, getTextSource(ctx))
  }

  // | LPAREN expr COMMA expr RPAREN #pair_literal
  override def visitPair_literal(ctx: WdlDraft2Parser.Pair_literalContext): Expr = {
    val arg0 = visitExpr(ctx.expr(0))
    val arg1 = visitExpr(ctx.expr(1))
    ExprPair(arg0, arg1, getTextSource(ctx))
  }

  //| LBRACE (expr COLON expr (COMMA expr COLON expr)*)* RBRACE #map_literal
  override def visitMap_literal(ctx: WdlDraft2Parser.Map_literalContext): Expr = {
    val elements = ctx
      .expr()
      .asScala
      .map(x => visitExpr(x))
      .toVector

    val n = elements.size
    if (n % 2 != 0)
      throw new SyntaxException("the expressions in a map must come in pairs",
                                getTextSource(ctx),
                                grammar.docSourceUrl)

    val m: Vector[ExprMapItem] = Vector.tabulate(n / 2) { i =>
      val key = elements(2 * i)
      val value = elements(2 * i + 1)
      ExprMapItem(key,
                  value,
                  TextSource(key.text.line, key.text.col, value.text.endLine, value.text.endCol))
    }
    ExprMapLiteral(m, getTextSource(ctx))
  }

  // | OBJECT_LITERAL LBRACE (Identifier COLON expr (COMMA Identifier COLON expr)*)* RBRACE #object_literal
  override def visitObject_literal(ctx: WdlDraft2Parser.Object_literalContext): Expr = {
    val ids: Vector[TerminalNode] = ctx
      .Identifier()
      .asScala
      .toVector
    val elements: Vector[Expr] = ctx
      .expr()
      .asScala
      .map(x => visitExpr(x))
      .toVector
    val members = ids.zip(elements).map { pair =>
      val id = pair._1
      val expr = pair._2
      val textSource = TextSource(id.getSymbol.getLine,
                                  id.getSymbol.getCharPositionInLine,
                                  expr.text.endLine,
                                  expr.text.endCol)
      ExprObjectMember(id.getText, expr, textSource)
    }
    ExprObjectLiteral(members, getTextSource(ctx))
  }

  // | NOT expr #negate
  override def visitNegate(ctx: WdlDraft2Parser.NegateContext): Expr = {
    val expr = visitExpr(ctx.expr())
    ExprNegate(expr, getTextSource(ctx))
  }

  // | (PLUS | MINUS) expr #unirarysigned
  override def visitUnirarysigned(ctx: WdlDraft2Parser.UnirarysignedContext): Expr = {
    val expr = visitExpr(ctx.expr())

    if (ctx.PLUS() != null)
      ExprUniraryPlus(expr, getTextSource(ctx))
    else if (ctx.MINUS() != null)
      ExprUniraryMinus(expr, getTextSource(ctx))
    else
      throw new SyntaxException("sanity", getTextSource(ctx), grammar.docSourceUrl)
  }

  // | expr_core LBRACK expr RBRACK #at
  override def visitAt(ctx: WdlDraft2Parser.AtContext): Expr = {
    val array = visitExpr_core(ctx.expr_core())
    val index = visitExpr(ctx.expr())
    ExprAt(array, index, getTextSource(ctx))
  }

  // | Identifier LPAREN (expr (COMMA expr)*)? RPAREN #apply
  override def visitApply(ctx: WdlDraft2Parser.ApplyContext): Expr = {
    val funcName = ctx.Identifier().getText
    val elements = ctx
      .expr()
      .asScala
      .map(x => visitExpr(x))
      .toVector
    ExprApply(funcName, elements, getTextSource(ctx))
  }

  // | IF expr THEN expr ELSE expr #ifthenelse
  override def visitIfthenelse(ctx: WdlDraft2Parser.IfthenelseContext): Expr = {
    val elements = ctx
      .expr()
      .asScala
      .map(x => visitExpr(x))
      .toVector
    ExprIfThenElse(elements(0), elements(1), elements(2), getTextSource(ctx))
  }

  override def visitLeft_name(ctx: WdlDraft2Parser.Left_nameContext): Expr = {
    val id = getIdentifierText(ctx.Identifier(), ctx)
    ExprIdentifier(id, getTextSource(ctx))
  }

  // | expr_core DOT Identifier #get_name
  override def visitGet_name(ctx: WdlDraft2Parser.Get_nameContext): Expr = {
    val e = visitExpr_core(ctx.expr_core())
    val id = ctx.Identifier.getText
    ExprGetName(e, id, getTextSource(ctx))
  }

  /*expr_infix0
	: expr_infix0 OR expr_infix1 #lor
	| expr_infix1 #infix1
	; */

  private def visitExpr_infix0(ctx: WdlDraft2Parser.Expr_infix0Context): Expr = {
    ctx match {
      case lor: WdlDraft2Parser.LorContext       => visitLor(lor)
      case infix1: WdlDraft2Parser.Infix1Context => visitInfix1(infix1).asInstanceOf[Expr]
    }
  }

  /* expr_infix1
	: expr_infix1 AND expr_infix2 #land
	| expr_infix2 #infix2
	; */
  private def visitExpr_infix1(ctx: WdlDraft2Parser.Expr_infix1Context): Expr = {
    ctx match {
      case land: WdlDraft2Parser.LandContext     => visitLand(land)
      case infix2: WdlDraft2Parser.Infix2Context => visitInfix2(infix2).asInstanceOf[Expr]
    }
  }

  /* expr_infix2
	: expr_infix2 EQUALITY expr_infix3 #eqeq
	| expr_infix2 NOTEQUAL expr_infix3 #neq
	| expr_infix2 LTE expr_infix3 #lte
	| expr_infix2 GTE expr_infix3 #gte
	| expr_infix2 LT expr_infix3 #lt
	| expr_infix2 GT expr_infix3 #gt
	| expr_infix3 #infix3
	; */

  private def visitExpr_infix2(ctx: WdlDraft2Parser.Expr_infix2Context): Expr = {
    ctx match {
      case eqeq: WdlDraft2Parser.EqeqContext     => visitEqeq(eqeq)
      case neq: WdlDraft2Parser.NeqContext       => visitNeq(neq)
      case lte: WdlDraft2Parser.LteContext       => visitLte(lte)
      case gte: WdlDraft2Parser.GteContext       => visitGte(gte)
      case lt: WdlDraft2Parser.LtContext         => visitLt(lt)
      case gt: WdlDraft2Parser.GtContext         => visitGt(gt)
      case infix3: WdlDraft2Parser.Infix3Context => visitInfix3(infix3).asInstanceOf[Expr]
    }
  }

  /* expr_infix3
	: expr_infix3 PLUS expr_infix4 #add
	| expr_infix3 MINUS expr_infix4 #sub
	| expr_infix4 #infix4
	; */
  private def visitExpr_infix3(ctx: WdlDraft2Parser.Expr_infix3Context): Expr = {
    ctx match {
      case add: WdlDraft2Parser.AddContext       => visitAdd(add)
      case sub: WdlDraft2Parser.SubContext       => visitSub(sub)
      case infix4: WdlDraft2Parser.Infix4Context => visitInfix4(infix4).asInstanceOf[Expr]
    }
  }

  /* expr_infix4
	: expr_infix4 STAR expr_infix5 #mul
	| expr_infix4 DIVIDE expr_infix5 #divide
	| expr_infix4 MOD expr_infix5 #mod
	| expr_infix5 #infix5
	;  */
  private def visitExpr_infix4(ctx: WdlDraft2Parser.Expr_infix4Context): Expr = {
    ctx match {
      case mul: WdlDraft2Parser.MulContext       => visitMul(mul)
      case divide: WdlDraft2Parser.DivideContext => visitDivide(divide)
      case mod: WdlDraft2Parser.ModContext       => visitMod(mod)
      case infix5: WdlDraft2Parser.Infix5Context => visitInfix5(infix5).asInstanceOf[Expr]
    }
  }

  /* expr_infix5
	: expr_core
	; */

  override def visitExpr_infix5(ctx: WdlDraft2Parser.Expr_infix5Context): Expr = {
    visitExpr_core(ctx.expr_core())
  }

  /* expr
	: expr_infix
	; */
  override def visitExpr(ctx: WdlDraft2Parser.ExprContext): Expr = {
    try {
      visitChildren(ctx).asInstanceOf[Expr]
    } catch {
      case _: NullPointerException =>
        throw new SyntaxException("bad expression", getTextSource(ctx), grammar.docSourceUrl)
    }
  }

  /* expr_core
	: LPAREN expr RPAREN #expression_group
	| primitive_literal #primitives
	| LBRACK (expr (COMMA expr)*)* RBRACK #array_literal
	| LPAREN expr COMMA expr RPAREN #pair_literal
	| LBRACE (expr COLON expr (COMMA expr COLON expr)*)* RBRACE #map_literal
	| OBJECT_LITERAL LBRACE (Identifier COLON expr (COMMA Identifier COLON expr)*)* RBRACE #object_literal
	| NOT expr #negate
	| (PLUS | MINUS) expr #unirarysigned
	| expr_core LBRACK expr RBRACK #at
	| IF expr THEN expr ELSE expr #ifthenelse
	| Identifier LPAREN (expr (COMMA expr)*)? RPAREN #apply
	| Identifier #left_name
	| expr_core DOT Identifier #get_name
	; */
  private def visitExpr_core(ctx: WdlDraft2Parser.Expr_coreContext): Expr = {
    ctx match {
      case group: WdlDraft2Parser.Expression_groupContext => visitExpression_group(group)
      case primitives: WdlDraft2Parser.PrimitivesContext =>
        visitPrimitive_literal(primitives.primitive_literal())
      case array_literal: WdlDraft2Parser.Array_literalContext => visitArray_literal(array_literal)
      case pair_literal: WdlDraft2Parser.Pair_literalContext   => visitPair_literal(pair_literal)
      case map_literal: WdlDraft2Parser.Map_literalContext     => visitMap_literal(map_literal)
      case obj_literal: WdlDraft2Parser.Object_literalContext  => visitObject_literal(obj_literal)
      case negate: WdlDraft2Parser.NegateContext               => visitNegate(negate)
      case unirarysigned: WdlDraft2Parser.UnirarysignedContext => visitUnirarysigned(unirarysigned)
      case at: WdlDraft2Parser.AtContext                       => visitAt(at)
      case ifthenelse: WdlDraft2Parser.IfthenelseContext       => visitIfthenelse(ifthenelse)
      case apply: WdlDraft2Parser.ApplyContext                 => visitApply(apply)
      case left_name: WdlDraft2Parser.Left_nameContext         => visitLeft_name(left_name)
      case get_name: WdlDraft2Parser.Get_nameContext           => visitGet_name(get_name)
    }
  }

  /*
unbound_decls
	: wdl_type Identifier
	;
   */
  override def visitUnbound_decls(ctx: WdlDraft2Parser.Unbound_declsContext): Declaration = {
    if (ctx.wdl_type() == null)
      throw new SyntaxException("type missing in declaration",
                                getTextSource(ctx),
                                grammar.docSourceUrl)
    val wdlType: Type = visitWdl_type(ctx.wdl_type())
    val name: String = getIdentifierText(ctx.Identifier(), ctx)
    Declaration(name, wdlType, None, getTextSource(ctx))
  }

  /*
bound_decls
	: wdl_type Identifier EQUAL expr
	;
   */
  override def visitBound_decls(ctx: WdlDraft2Parser.Bound_declsContext): Declaration = {
    if (ctx.wdl_type() == null)
      throw new SyntaxException("type missing in declaration",
                                getTextSource(ctx),
                                grammar.docSourceUrl)
    val wdlType: Type = visitWdl_type(ctx.wdl_type())
    val name: String = getIdentifierText(ctx.Identifier(), ctx)
    if (ctx.expr() == null)
      return Declaration(name, wdlType, None, getTextSource(ctx))
    val expr: Expr = visitExpr(ctx.expr())
    Declaration(name, wdlType, Some(expr), getTextSource(ctx))
  }

  /*
any_decls
	: unbound_decls
	| bound_decls
	;
   */
  override def visitAny_decls(ctx: WdlDraft2Parser.Any_declsContext): Declaration = {
    if (ctx.unbound_decls() != null)
      return visitUnbound_decls(ctx.unbound_decls())
    if (ctx.bound_decls() != null)
      return visitBound_decls(ctx.bound_decls())
    throw new SyntaxException("bad declaration format", getTextSource(ctx), grammar.docSourceUrl)
  }

  /* meta_kv
   : Identifier COLON expr
   ; */
  override def visitMeta_kv(ctx: WdlDraft2Parser.Meta_kvContext): MetaKV = {
    val id = getIdentifierText(ctx.Identifier(), ctx)
    val value = ctx.string().string_part().getText
    MetaKV(id, value, getTextSource(ctx))
  }

  //  PARAMETERMETA LBRACE meta_kv* RBRACE #parameter_meta
  override def visitParameter_meta(
      ctx: WdlDraft2Parser.Parameter_metaContext
  ): ParameterMetaSection = {
    val kvs: Vector[MetaKV] = ctx
      .meta_kv()
      .asScala
      .map(x => visitMeta_kv(x))
      .toVector
    ParameterMetaSection(kvs, getTextSource(ctx))
  }

  //  META LBRACE meta_kv* RBRACE #meta
  override def visitMeta(ctx: WdlDraft2Parser.MetaContext): MetaSection = {
    val kvs: Vector[MetaKV] = ctx
      .meta_kv()
      .asScala
      .map(x => visitMeta_kv(x))
      .toVector
    MetaSection(kvs, getTextSource(ctx))
  }

  /* task_runtime_kv
 : Identifier COLON expr
 ; */
  override def visitTask_runtime_kv(ctx: WdlDraft2Parser.Task_runtime_kvContext): RuntimeKV = {
    val id: String = ctx.Identifier.getText
    val expr: Expr = visitExpr(ctx.expr())
    RuntimeKV(id, expr, getTextSource(ctx))
  }

  /* task_runtime
 : RUNTIME LBRACE (task_runtime_kv)* RBRACE
 ; */
  override def visitTask_runtime(ctx: WdlDraft2Parser.Task_runtimeContext): RuntimeSection = {
    val kvs = ctx
      .task_runtime_kv()
      .asScala
      .map(x => visitTask_runtime_kv(x))
      .toVector
    RuntimeSection(kvs, getTextSource(ctx))
  }

  /* task_output
	: OUTPUT LBRACE (bound_decls)* RBRACE
	; */
  override def visitTask_output(ctx: WdlDraft2Parser.Task_outputContext): OutputSection = {
    val decls = ctx
      .bound_decls()
      .asScala
      .map(x => visitBound_decls(x))
      .toVector
    OutputSection(decls, getTextSource(ctx))
  }

  /* task_command_string_part
    : CommandStringPart*
    ; */
  override def visitTask_command_string_part(
      ctx: WdlDraft2Parser.Task_command_string_partContext
  ): ExprString = {
    val text: String = ctx
      .CommandStringPart()
      .asScala
      .map(x => x.getText)
      .mkString("")
    ExprString(text, getTextSource(ctx))
  }

  /* task_command_expr_part
    : StringCommandStart  (expression_placeholder_option)* expr RBRACE
    ; */
  override def visitTask_command_expr_part(
      ctx: WdlDraft2Parser.Task_command_expr_partContext
  ): Expr = {
    val placeHolders: Vector[PlaceHolderPart] = ctx
      .expression_placeholder_option()
      .asScala
      .map(x => visitExpression_placeholder_option(x))
      .toVector
    val expr = visitExpr(ctx.expr())
    parseEntirePlaceHolderExpression(placeHolders, expr, ctx)
  }

  /* task_command_expr_with_string
    : task_command_expr_part task_command_string_part
    ; */
  override def visitTask_command_expr_with_string(
      ctx: WdlDraft2Parser.Task_command_expr_with_stringContext
  ): ExprCompoundString = {
    val exprPart: Expr = visitTask_command_expr_part(ctx.task_command_expr_part())
    val stringPart: Expr = visitTask_command_string_part(
        ctx.task_command_string_part()
    )
    ExprCompoundString(Vector(exprPart, stringPart), getTextSource(ctx))
  }

  /* task_command
  : COMMAND task_command_string_part task_command_expr_with_string* EndCommand
  | HEREDOC_COMMAND task_command_string_part task_command_expr_with_string* EndCommand
  ; */
  override def visitTask_command(ctx: WdlDraft2Parser.Task_commandContext): CommandSection = {
    val start: Expr = visitTask_command_string_part(ctx.task_command_string_part())
    val parts: Vector[Expr] = ctx
      .task_command_expr_with_string()
      .asScala
      .map(x => visitTask_command_expr_with_string(x))
      .toVector

    val allParts: Vector[Expr] = start +: parts

    // discard empty strings, and flatten compound vectors of strings
    val cleanedParts = allParts.flatMap {
      case ExprString(x, _) if x.isEmpty => Vector.empty
      case ExprCompoundString(v, _)      => v
      case other                         => Vector(other)
    }

    CommandSection(cleanedParts, getTextSource(ctx))
  }

  // A that should appear zero or once. Make sure this is the case.
  private def atMostOneSection[T](sections: Vector[T],
                                  sectionName: String,
                                  ctx: ParserRuleContext): Option[T] = {
    sections.size match {
      case 0 => None
      case 1 => Some(sections.head)
      case n =>
        throw new SyntaxException(
            s"section ${sectionName} appears ${n} times, it cannot appear more than once",
            getTextSource(ctx),
            grammar.docSourceUrl
        )
    }
  }

  // A section that must appear exactly once
  private def exactlyOneSection[T](sections: Vector[T],
                                   sectionName: String,
                                   ctx: ParserRuleContext): T = {
    sections.size match {
      case 1 => sections.head
      case n =>
        throw new SyntaxException(
            s"section ${sectionName} appears ${n} times, it must appear exactly once",
            getTextSource(ctx),
            grammar.docSourceUrl
        )
    }
  }

  // check that the parameter meta section references only has variables declared in
  // the input or output sections.
  private def validateParamMeta(paramMeta: ParameterMetaSection,
                                inputSection: Option[InputSection],
                                outputSection: Option[OutputSection],
                                ctx: ParserRuleContext): Unit = {
    val inputVarNames: Set[String] =
      inputSection
        .map(_.declarations.map(_.name).toSet)
        .getOrElse(Set.empty)
    val outputVarNames: Set[String] =
      outputSection
        .map(_.declarations.map(_.name).toSet)
        .getOrElse(Set.empty)

    // make sure the input and output sections to not intersect
    val both = inputVarNames intersect outputVarNames
    if (both.nonEmpty)
      throw new SyntaxException(s"${both} appears in both input and output sections",
                                getTextSource(ctx),
                                grammar.docSourceUrl)

    val ioVarNames = inputVarNames ++ outputVarNames

    paramMeta.kvs.foreach {
      case MetaKV(k, _, _) =>
        if (!(ioVarNames contains k))
          throw new SyntaxException(
              s"parameter ${k} does not appear in the input or output sections",
              getTextSource(ctx),
              grammar.docSourceUrl
          )
    }
  }

  def requiresEvaluation(expr: Expr): Boolean = {
    expr match {
      case _: ExprString | _: ExprBoolean | _: ExprInt | _: ExprFloat => false
      case ExprPair(l, r, _)                                          => requiresEvaluation(l) || requiresEvaluation(r)
      case ExprArrayLiteral(value, _)                                 => value.exists(requiresEvaluation)
      case ExprMapLiteral(value, _) =>
        value.exists(elt => requiresEvaluation(elt.key) || requiresEvaluation(elt.value))
      case ExprObjectLiteral(value, _) => value.exists(member => requiresEvaluation(member.value))
      case _                           => true
    }
  }

  def requiresEvaluation(decl: Declaration): Boolean = {
    if (decl.expr.isDefined) {
      requiresEvaluation(decl.expr.get)
    } else {
      false
    }
  }

  /* task
    : TASK Identifier LBRACE (task_element)+ RBRACE
    ;  */
  /** Draft-2 doesn't have a formal input section. Informally, it is specified that inputs must be
    * "at the top of any scope", which is enforced by the Task grammar. There are three types of
    * declarations: 1) unbound, 2) bound with a literal value (i.e. not requiring evaluation), and
    * 3) bound with an expression requiring evaluation. Only the first two types of declarations may
    * be inputs; however, all three types of declarations can be mixed together. This method creates
    * a synthetic InputSection contianing only declarations of type 1 and 2.
    */
  override def visitTask(ctx: WdlDraft2Parser.TaskContext): Task = {
    val name = getIdentifierText(ctx.Identifier(), ctx)
    val elems = ctx.task_element().asScala.toVector
    val output: Option[OutputSection] = atMostOneSection(elems.collect {
      case x: Task_output_elementContext => visitTask_output(x.task_output())
    }, "output", ctx)
    val command: CommandSection = exactlyOneSection(elems.collect {
      case x: Task_command_elementContext => visitTask_command(x.task_command())
    }, "command", ctx)
    val meta: Option[MetaSection] = atMostOneSection(elems.collect {
      case x: Task_meta_elementContext => visitMeta(x.meta())
    }, "meta", ctx)
    val parameterMeta: Option[ParameterMetaSection] = atMostOneSection(elems.collect {
      case x: Task_parameter_meta_elementContext => visitParameter_meta(x.parameter_meta())
    }, "parameter_meta", ctx)
    val runtime: Option[RuntimeSection] = atMostOneSection(elems.collect {
      case x: Task_runtime_elementContext => visitTask_runtime(x.task_runtime())
    }, "runtime", ctx)

    val textSource = getTextSource(ctx)
    // We treat as an input any unbound declaration as well as any bound declaration
    // that doesn't require evaluation.
    val (decls, inputDecls) = ctx
      .task_input()
      .any_decls()
      .asScala
      .map(x => visitAny_decls(x))
      .toVector
      .partition(requiresEvaluation)
    val input = if (inputDecls.nonEmpty) {
      Some(
          InputSection(inputDecls, TextSource.fromSpan(inputDecls.head.text, inputDecls.last.text))
      )
    } else {
      None
    }

    parameterMeta.foreach(validateParamMeta(_, input, output, ctx))

    Task(
        name,
        input = input,
        output = output,
        command = command,
        declarations = decls,
        meta = meta,
        parameterMeta = parameterMeta,
        runtime = runtime,
        text = textSource
    )
  }

  def visitImport_addr(ctx: WdlDraft2Parser.StringContext): ImportAddr = {
    val addr = ctx.getText.replaceAll("\"", "")
    ImportAddr(addr, getTextSource(ctx))
  }

  /*
  import_as
      : AS Identifier
      ;
   */
  override def visitImport_as(ctx: WdlDraft2Parser.Import_asContext): ImportName = {
    ImportName(ctx.Identifier().getText, getTextSource(ctx))
  }

  /*
   import_doc
    : IMPORT string import_as?
    ;
   */
  override def visitImport_doc(ctx: WdlDraft2Parser.Import_docContext): ImportDoc = {
    val addr = visitImport_addr(ctx.string())
    val name =
      if (ctx.import_as() == null)
        None
      else
        Some(visitImport_as(ctx.import_as()))

    ImportDoc(name, addr, getTextSource(ctx))
  }

  /* call_alias
	: AS Identifier
	; */
  override def visitCall_alias(ctx: WdlDraft2Parser.Call_aliasContext): CallAlias = {
    CallAlias(getIdentifierText(ctx.Identifier(), ctx), getTextSource(ctx))
  }

  /* call_input
	: Identifier EQUAL expr
	; */
  override def visitCall_input(ctx: WdlDraft2Parser.Call_inputContext): CallInput = {
    val expr = visitExpr(ctx.expr())
    CallInput(getIdentifierText(ctx.Identifier(), ctx), expr, getTextSource(ctx))
  }

  /* call_inputs
	: INPUT COLON (call_input (COMMA call_input)*)
	; */
  override def visitCall_inputs(ctx: WdlDraft2Parser.Call_inputsContext): CallInputs = {
    val inputs: Vector[CallInput] = ctx
      .call_input()
      .asScala
      .map { x =>
        visitCall_input(x)
      }
      .toVector
    CallInputs(inputs, getTextSource(ctx))
  }

  /* call_body
	: LBRACE call_inputs? RBRACE
	; */
  override def visitCall_body(ctx: WdlDraft2Parser.Call_bodyContext): CallInputs = {
    if (ctx.call_inputs() == null)
      CallInputs(Vector.empty, getTextSource(ctx))
    else
      visitCall_inputs(ctx.call_inputs())
  }

  /* call
	: CALL Identifier call_alias?  call_body?
	; */
  override def visitCall(ctx: WdlDraft2Parser.CallContext): Call = {
    val name = ctx.call_name().getText

    val alias: Option[CallAlias] =
      if (ctx.call_alias() == null) {
        None
      } else {
        Some(visitCall_alias(ctx.call_alias()))
      }

    val inputs: Option[CallInputs] =
      if (ctx.call_body() == null) {
        None
      } else {
        Some(visitCall_body(ctx.call_body()))
      }

    Call(name, alias, inputs, getTextSource(ctx))
  }

  /*
scatter
	: SCATTER LPAREN Identifier In expr RPAREN LBRACE inner_workflow_element* RBRACE
 ; */
  override def visitScatter(ctx: WdlDraft2Parser.ScatterContext): Scatter = {
    val id = ctx.Identifier.getText
    val expr = visitExpr(ctx.expr())
    val body = ctx
      .inner_workflow_element()
      .asScala
      .map(visitInner_workflow_element)
      .toVector
    Scatter(id, expr, body, getTextSource(ctx))
  }

  /* conditional
	: IF LPAREN expr RPAREN LBRACE inner_workflow_element* RBRACE
	; */
  override def visitConditional(ctx: WdlDraft2Parser.ConditionalContext): Conditional = {
    val expr = visitExpr(ctx.expr())
    val body = ctx
      .inner_workflow_element()
      .asScala
      .map(visitInner_workflow_element)
      .toVector
    Conditional(expr, body, getTextSource(ctx))
  }

  /* workflow_output
	: OUTPUT LBRACE (bound_decls)* RBRACE
	;
   */
  override def visitWorkflow_output(ctx: WdlDraft2Parser.Workflow_outputContext): OutputSection = {
    val decls = ctx
      .bound_decls()
      .asScala
      .map(x => visitBound_decls(x))
      .toVector
    OutputSection(decls, getTextSource(ctx))
  }

  /* inner_workflow_element
	: bound_decls
	| call
	| scatter
	| conditional
	; */
  override def visitInner_workflow_element(
      ctx: WdlDraft2Parser.Inner_workflow_elementContext
  ): WorkflowElement = {
    if (ctx.bound_decls() != null)
      return visitBound_decls(ctx.bound_decls())
    if (ctx.call() != null)
      return visitCall(ctx.call())
    if (ctx.scatter() != null)
      return visitScatter(ctx.scatter())
    if (ctx.conditional() != null)
      return visitConditional(ctx.conditional())
    throw new Exception("sanity")
  }

  /*
  workflow_element
    : workflow_input #input
    | workflow_output #output
    | inner_workflow_element #inner_element
    | parameter_meta #parameter_meta_element
    | meta #meta_element
    ;

  workflow
    : WORKFLOW Identifier LBRACE workflow_element* RBRACE
    ;
   */
  /** Draft-2 doesn't have a formal input section. Informally, it is specified that inputs must be
    * "at the top of any scope" - this is enforced by the Task grammar, but the workflow grammar allows
    * declarations to appear anywhere in the workflow body.
    *
    * There are three types of declarations: 1) unbound, 2) bound with a literal value (i.e. not requiring
    * evaluation), and 3) bound with an expression requiring evaluation. Only the first two types of
    * declarations may be inputs; however, all three types of declarations can be mixed together. This method
    * creates a synthetic InputSection contianing only declarations of type 1 and 2.
    */
  override def visitWorkflow(ctx: WdlDraft2Parser.WorkflowContext): Workflow = {
    val name = getIdentifierText(ctx.Identifier(), ctx)
    val elems: Vector[WdlDraft2Parser.Workflow_elementContext] =
      ctx.workflow_element().asScala.toVector
    val unboundDecls = elems.collect {
      case x: WdlDraft2Parser.Wf_decl_elementContext =>
        visitUnbound_decls(x.unbound_decls())
    }
    val output: Option[OutputSection] = atMostOneSection(elems.collect {
      case x: WdlDraft2Parser.Wf_output_elementContext =>
        visitWorkflow_output(x.workflow_output())
    }, "output", ctx)
    val meta: Option[MetaSection] = atMostOneSection(elems.collect {
      case x: WdlDraft2Parser.Wf_meta_elementContext =>
        visitMeta(x.meta())
    }, "meta", ctx)
    val parameterMeta: Option[ParameterMetaSection] = atMostOneSection(elems.collect {
      case x: WdlDraft2Parser.Wf_parameter_meta_elementContext =>
        visitParameter_meta(x.parameter_meta())
    }, "parameter_meta", ctx)

    val wfElems: Vector[WorkflowElement] = elems.collect {
      case x: WdlDraft2Parser.Wf_inner_elementContext =>
        visitInner_workflow_element(x.inner_workflow_element())
    }

    // We treat as an input any unbound declaration as well as any bound declaration
    // that doesn't require evaluation.
    val (noEvalDecls, wfBody) = wfElems.partition {
      case d: Declaration if !requiresEvaluation(d) => true
      case _                                        => false
    }
    val noEvalDecls2 = noEvalDecls.map(_.asInstanceOf[Declaration])
    val inputDecls = unboundDecls ++ noEvalDecls2
    val input = if (inputDecls.nonEmpty) {
      Some(
          InputSection(inputDecls, TextSource.fromSpan(inputDecls.head.text, inputDecls.last.text))
      )
    } else {
      None
    }

    parameterMeta.foreach(validateParamMeta(_, input, output, ctx))

    Workflow(name, input, output, meta, parameterMeta, wfBody, getTextSource(ctx))
  }

  /*
document_element
	: import_doc
	| struct
	| task
	;
   */
  override def visitDocument_element(
      ctx: WdlDraft2Parser.Document_elementContext
  ): DocumentElement = {
    visitChildren(ctx).asInstanceOf[DocumentElement]
  }
  /*
  document
    : version document_element* (workflow document_element*)?
    ;
   */
  def visitDocument(ctx: WdlDraft2Parser.DocumentContext, comments: CommentMap): Document = {
    val elems: Vector[DocumentElement] =
      ctx
        .document_element()
        .asScala
        .map(e => visitDocument_element(e))
        .toVector

    val workflow =
      if (ctx.workflow() == null)
        None
      else
        Some(visitWorkflow(ctx.workflow()))

<<<<<<< HEAD
    Document(grammar.docSourceUrl.get,
             grammar.docSource,
             elems,
             workflow,
             getTextSource(ctx),
             comments)
=======
    Document(grammar.docSourceUrl, grammar.docSource, elems, workflow, getTextSource(ctx), comments)
>>>>>>> d9dac1ca
  }

  def visitExprDocument(ctx: WdlDraft2Parser.Expr_documentContext): Expr = {
    visitExpr(ctx.expr())
  }

  def visitTypeDocument(ctx: WdlDraft2Parser.Type_documentContext): Type = {
    visitWdl_type(ctx.wdl_type())
  }

  def parseDocument: Document = {
    grammar
      .visitDocument[WdlDraft2Parser.DocumentContext, Document](grammar.parser.document,
                                                                visitDocument)
  }

  def parseExpr: Expr = {
    grammar.visitFragment[WdlDraft2Parser.Expr_documentContext, Expr](grammar.parser.expr_document,
                                                                      visitExprDocument)
  }

  def parseWdlType: Type = {
    grammar.visitFragment[WdlDraft2Parser.Type_documentContext, Type](grammar.parser.type_document,
                                                                      visitTypeDocument)
  }
}<|MERGE_RESOLUTION|>--- conflicted
+++ resolved
@@ -1199,16 +1199,7 @@
       else
         Some(visitWorkflow(ctx.workflow()))
 
-<<<<<<< HEAD
-    Document(grammar.docSourceUrl.get,
-             grammar.docSource,
-             elems,
-             workflow,
-             getTextSource(ctx),
-             comments)
-=======
     Document(grammar.docSourceUrl, grammar.docSource, elems, workflow, getTextSource(ctx), comments)
->>>>>>> d9dac1ca
   }
 
   def visitExprDocument(ctx: WdlDraft2Parser.Expr_documentContext): Expr = {
