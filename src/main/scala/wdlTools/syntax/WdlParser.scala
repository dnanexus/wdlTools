--- conflicted
+++ resolved
@@ -11,30 +11,15 @@
   def walk(visitor: (Document, mutable.Map[URL, T]) => Unit): Map[URL, T]
 }
 
-abstract class WdlParser(opts: Options,
-<<<<<<< HEAD
-                         errorHandler: Option[(Option[URL], Exception) => Boolean] = None) {
-=======
-                         errorHandler: Option[(Option[URL], Throwable) => Boolean] = None) {
->>>>>>> 80ccf0ae
+abstract class WdlParser(opts: Options) {
+
   // cache of documents that have already been fetched and parsed.
   private val docCache: mutable.Map[URL, Option[AbstractSyntax.Document]] = mutable.Map.empty
 
   protected def followImport(url: URL): Option[AbstractSyntax.Document] = {
     docCache.get(url) match {
       case None =>
-        val aDoc =
-          try {
-            Some(parseDocument(SourceCode.loadFrom(url)))
-          } catch {
-<<<<<<< HEAD
-            case e: Exception if errorHandler.isDefined && errorHandler.get(Some(url), e) => None
-            case e                                                                        => throw e
-=======
-            case e: Throwable if errorHandler.isDefined && errorHandler.get(Some(url), e) => None
-            case e: Throwable                                                             => throw e
->>>>>>> 80ccf0ae
-          }
+        val aDoc = Some(parseDocument(SourceCode.loadFrom(url)))
         docCache(url) = aDoc
         aDoc
       case Some(aDoc) => aDoc
@@ -90,18 +75,8 @@
         }
       }
 
-      try {
-        val document = parseDocument(sourceCode)
-        addDocument(sourceCode.url, document)
-      } catch {
-<<<<<<< HEAD
-        case e: Exception if errorHandler.isDefined && errorHandler.get(sourceCode.url, e) => ()
-        case e                                                                             => throw e
-=======
-        case e: Throwable if errorHandler.isDefined && errorHandler.get(sourceCode.url, e) => ()
-        case e: Throwable                                                                  => throw e
->>>>>>> 80ccf0ae
-      }
+      val document = parseDocument(sourceCode)
+      addDocument(sourceCode.url, document)
       results.toMap
     }
   }
