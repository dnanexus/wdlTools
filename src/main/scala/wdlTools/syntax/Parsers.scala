package wdlTools.syntax

import java.net.URL
import java.nio.file.Path

import wdlTools.syntax.AbstractSyntax.Document
import wdlTools.syntax.Antlr4Util.ParseTreeListenerFactory
import wdlTools.util.{BasicOptions, Options, SourceCode, Util}

import scala.collection.mutable

<<<<<<< HEAD
case class Parsers(opts: Options = Options(),
                   listenerFactories: Vector[ParseTreeListenerFactory] = Vector.empty,
                   errorHandler: Option[(Option[URL], Exception) => Boolean] = None) {
=======
case class Parsers(opts: Options = BasicOptions(),
                   listenerFactories: Vector[ParseTreeListenerFactory] = Vector.empty,
                   errorHandler: Option[(Option[URL], Throwable) => Boolean] = None) {
>>>>>>> 80ccf0ae
  private lazy val parsers: Map[WdlVersion, WdlParser] = Map(
      WdlVersion.Draft_2 -> draft_2.ParseAll(opts, listenerFactories, errorHandler),
      WdlVersion.V1 -> v1.ParseAll(opts, listenerFactories, errorHandler),
      WdlVersion.V2 -> v2.ParseAll(opts, listenerFactories, errorHandler)
  )

  def getParser(url: URL): WdlParser = {
    getParser(SourceCode.loadFrom(url))
  }

  def getParser(sourceCode: SourceCode): WdlParser = {
    parsers.values.collectFirst {
      case parser if parser.canParse(sourceCode) => parser
    } match {
      case Some(parser) => parser
      case _            => throw new Exception(s"No parser is able to parse document ${sourceCode.url}")
    }
  }

  def getParser(wdlVersion: WdlVersion): WdlParser = {
    parsers.get(wdlVersion) match {
      case Some(parser) => parser
      case _            => throw new Exception(s"No parser defined for WdlVersion ${wdlVersion}")
    }
  }

  def parseDocument(path: Path): Document = {
    parseDocument(Util.pathToUrl(path))
  }

  def parseDocument(url: URL): Document = {
    val sourceCode = SourceCode.loadFrom(url)
    val parser = getParser(sourceCode)
    parser.parseDocument(sourceCode)
  }

  def getDocumentWalker[T](
      url: URL,
      results: mutable.Map[URL, T] = mutable.HashMap.empty[URL, T]
  ): DocumentWalker[T] = {
    val sourceCode = SourceCode.loadFrom(url)
    val parser = getParser(sourceCode)
    parser.Walker(sourceCode, results)
  }
}<|MERGE_RESOLUTION|>--- conflicted
+++ resolved
@@ -9,15 +9,10 @@
 
 import scala.collection.mutable
 
-<<<<<<< HEAD
-case class Parsers(opts: Options = Options(),
-                   listenerFactories: Vector[ParseTreeListenerFactory] = Vector.empty,
-                   errorHandler: Option[(Option[URL], Exception) => Boolean] = None) {
-=======
 case class Parsers(opts: Options = BasicOptions(),
                    listenerFactories: Vector[ParseTreeListenerFactory] = Vector.empty,
-                   errorHandler: Option[(Option[URL], Throwable) => Boolean] = None) {
->>>>>>> 80ccf0ae
+                   errorHandler: Option[Vector[SyntaxError] => Boolean] = None) {
+
   private lazy val parsers: Map[WdlVersion, WdlParser] = Map(
       WdlVersion.Draft_2 -> draft_2.ParseAll(opts, listenerFactories, errorHandler),
       WdlVersion.V1 -> v1.ParseAll(opts, listenerFactories, errorHandler),
