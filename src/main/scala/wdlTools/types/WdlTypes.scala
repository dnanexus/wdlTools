--- conflicted
+++ resolved
@@ -5,20 +5,12 @@
   sealed trait T
 
   // primitive types
-<<<<<<< HEAD
   case object T_Boolean extends T
   case object T_Int extends T
   case object T_Float extends T
   case object T_String extends T
   case object T_File extends T
-=======
-  case object WT_Boolean extends WT
-  case object WT_Int extends WT
-  case object WT_Float extends WT
-  case object WT_String extends WT
-  case object WT_File extends WT
-  case object WT_Directory extends WT
->>>>>>> aa938f06
+  case object T_Directory extends T
 
   // There are cases where we don't know the type. For example, an empty array, or an empty map.
   // While evaluating the right hand side we don't know the type.
