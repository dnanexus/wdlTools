--- conflicted
+++ resolved
@@ -70,13 +70,8 @@
     }
   }
 
-<<<<<<< HEAD
-  def bindStruct(s: T_Struct, srcText: TextSource): Context = {
+  def bindStruct(s: T_Struct, textSource: TextSource): Context = {
     aliases.get(s.name) match {
-=======
-  def bindStruct(s: T_Struct, textSource: TextSource): Context = {
-    structs.get(s.name) match {
->>>>>>> 6e281aba
       case None =>
         this.copy(aliases = aliases + (s.name -> s))
       case Some(existingStruct: T_Struct) =>
@@ -86,7 +81,7 @@
         this
       case Some(other) =>
         throw new TypeException(s"struct ${s.name} overrides an existing alias",
-                                srcText,
+                                textSource,
                                 docSourceUrl)
     }
   }
@@ -167,20 +162,12 @@
     }.toMap
 
     // check that the imported structs do not step over existing definitions
-<<<<<<< HEAD
     val doublyDefined = this.aliases.keys.toSet intersect iAliases.keys.toSet
     for (sname <- doublyDefined) {
       if (this.aliases(sname) != iAliases(sname))
         throw new TypeException(s"Type ${sname} is already defined in a different way",
-                                srcText,
-=======
-    val doublyDefinedStructs = this.structs.keys.toSet intersect iStructs.keys.toSet
-    for (sname <- doublyDefinedStructs) {
-      if (this.structs(sname) != iStructs(sname))
-        throw new TypeException(s"Struct ${sname} is already defined in a different way",
                                 textSource,
->>>>>>> 6e281aba
-                                iCtx.docSourceUrl)
+                                docSourceUrl)
     }
 
     this.copy(aliases = this.aliases ++ iAliases,
