--- conflicted
+++ resolved
@@ -169,25 +169,14 @@
   case class HintsSection(kvs: Map[String, Expr], text: TextSource) extends Element
 
   // A specialized JSON-like object language for meta values only.
-<<<<<<< HEAD
-  sealed trait MetaValue
-  case object MetaValueNull extends MetaValue
-  case class MetaValueBoolean(value: Boolean) extends MetaValue
-  case class MetaValueInt(value: Int) extends MetaValue
-  case class MetaValueFloat(value: Double) extends MetaValue
-  case class MetaValueString(value: String) extends MetaValue
-  case class MetaValueObject(value: Map[String, MetaValue]) extends MetaValue
-  case class MetaValueArray(value: Vector[MetaValue]) extends MetaValue
-=======
   sealed trait MetaValue extends Element
-  case class MetaNull(text: TextSource) extends MetaValue
-  case class MetaBoolean(value: Boolean, text: TextSource) extends MetaValue
-  case class MetaInt(value: Int, text: TextSource) extends MetaValue
-  case class MetaFloat(value: Double, text: TextSource) extends MetaValue
-  case class MetaString(value: String, text: TextSource) extends MetaValue
-  case class MetaObject(value: Map[String, MetaValue], text: TextSource) extends MetaValue
-  case class MetaArray(value: Vector[MetaValue], text: TextSource) extends MetaValue
->>>>>>> 018563bd
+  case class MetaValueNull(text: TextSource) extends MetaValue
+  case class MetaValueBoolean(value: Boolean, text: TextSource) extends MetaValue
+  case class MetaValueInt(value: Int, text: TextSource) extends MetaValue
+  case class MetaValueFloat(value: Double, text: TextSource) extends MetaValue
+  case class MetaValueString(value: String, text: TextSource) extends MetaValue
+  case class MetaValueObject(value: Map[String, MetaValue], text: TextSource) extends MetaValue
+  case class MetaValueArray(value: Vector[MetaValue], text: TextSource) extends MetaValue
 
   // the parameter sections have mappings from keys to json-like objects
   case class ParameterMetaSection(kvs: Map[String, MetaValue], text: TextSource) extends Element
