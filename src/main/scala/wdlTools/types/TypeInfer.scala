package wdlTools.types

import wdlTools.syntax.{AbstractSyntax => AST}
import wdlTools.syntax.TextSource
import wdlTools.syntax.{Util => SUtil}
import wdlTools.types.{TypedAbstractSyntax => TAT}
import wdlTools.types.WdlTypes._
import wdlTools.types.Util.{exprToString, isPrimitive, typeToString}
import wdlTools.util.TypeCheckingRegime._
import wdlTools.util.{Util => UUtil}

/**
  * Type inference
  * @param conf options
  * @param errorHandler optional error handler function. If defined, it is called every time a type-checking
  *                     error is encountered. If it returns false, type inference will proceed even if it
  *                     results in an invalid AST. If errorHandler is not defined or when it returns false,
  *                     a TypeException is thrown.
  */
case class TypeInfer(conf: TypeOptions,
                     errorHandler: Option[(String, TextSource, Context) => Boolean] = None) {
  private val unify = Unification(conf)
  private val regime = conf.typeChecking

  // A group of bindings. This is typically a part of the context. For example,
  // the body of a scatter.
  type WdlType = WdlTypes.T
  type Bindings = Map[String, WdlType]
  object Bindings {
    val empty = Map.empty[String, WdlType]
  }

  private def handleError(reason: String, textSource: TextSource, ctx: Context): Unit = {
    if (errorHandler.forall(eh => eh(reason, textSource, ctx))) {
      throw new TypeException(reason, textSource, ctx.docSourceUrl)
    }
  }

  // The add operation is overloaded.
  // 1) The result of adding two integers is an integer
  // 2)    -"-                   floats   -"-   float
  // 3)    -"-                   strings  -"-   string
  private def typeEvalAdd(a: TAT.Expr, b: TAT.Expr, ctx: Context): WdlType = {
    def isPseudoString(x: WdlType): Boolean = {
      x match {
        case T_String             => true
        case T_Optional(T_String) => true
        case T_File               => true
        case T_Optional(T_File)   => true
        // Directory to String coercion is disallowed by the spec
        case T_Directory             => false
        case T_Optional(T_Directory) => false
        case _                       => false
      }
    }
    val t = (a.wdlType, b.wdlType) match {
      case (T_Int, T_Int)     => T_Int
      case (T_Float, T_Int)   => T_Float
      case (T_Int, T_Float)   => T_Float
      case (T_Float, T_Float) => T_Float

      // if we are adding strings, the result is a string
      case (T_String, T_String) => T_String
      case (T_String, T_Int)    => T_String
      case (T_String, T_Float)  => T_String
      case (T_Int, T_String)    => T_String
      case (T_Float, T_String)  => T_String

      // NON STANDARD
      // there are WDL programs where we add optional strings
      case (T_String, x) if isPseudoString(x)                   => T_String
      case (T_String, T_Optional(T_Int)) if regime == Lenient   => T_String
      case (T_String, T_Optional(T_Float)) if regime == Lenient => T_String

      // adding files/directories is equivalent to concatenating paths
      case (T_File, T_String | T_File)           => T_File
      case (T_Directory, T_String | T_Directory) => T_Directory

      case (t, _) =>
        handleError(s"Expressions ${exprToString(a)} and ${exprToString(b)} cannot be added",
                    a.text,
                    ctx)
        t
    }
    t
  }

  // math operation on a single argument
  private def typeEvalMathOp(expr: TAT.Expr, ctx: Context): WdlType = {
    expr.wdlType match {
      case T_Int   => T_Int
      case T_Float => T_Float
      case other =>
        handleError(s"${exprToString(expr)} must be an integer or a float", expr.text, ctx)
        other
    }
  }

  private def typeEvalMathOp(a: TAT.Expr, b: TAT.Expr, ctx: Context): WdlType = {
    (a.wdlType, b.wdlType) match {
      case (T_Int, T_Int)     => T_Int
      case (T_Float, T_Int)   => T_Float
      case (T_Int, T_Float)   => T_Float
      case (T_Float, T_Float) => T_Float
      case (t, _) =>
        handleError(
            s"Expressions ${exprToString(a)} and ${exprToString(b)} must be integers or floats",
            a.text,
            ctx
        )
        t
    }
  }

  private def typeEvalLogicalOp(expr: TAT.Expr, ctx: Context): WdlType = {
    expr.wdlType match {
      case T_Boolean => T_Boolean
      case other =>
        handleError(s"${exprToString(expr)} must be a boolean, it is ${typeToString(other)}",
                    expr.text,
                    ctx)
        other
    }
  }

  private def typeEvalLogicalOp(a: TAT.Expr, b: TAT.Expr, ctx: Context): WdlType = {
    (a.wdlType, b.wdlType) match {
      case (T_Boolean, T_Boolean) => T_Boolean
      case (t, _) =>
        handleError(s"${exprToString(a)} and ${exprToString(b)} must have boolean type",
                    a.text,
                    ctx)
        t
    }
  }

  private def typeEvalCompareOp(a: TAT.Expr, b: TAT.Expr, ctx: Context): WdlType = {
    if (a.wdlType == b.wdlType) {
      // These could be complex types, such as Array[Array[Int]].
      return T_Boolean
    }

    // Even if the types are not the same, there are cases where they can
    // be compared.
    (a.wdlType, b.wdlType) match {
      case (T_Int, T_Float) => T_Boolean
      case (T_Float, T_Int) => T_Boolean
      case (t, _) =>
        handleError(
            s"Expressions ${exprToString(a)} and ${exprToString(b)} must have the same type",
            a.text,
            ctx
        )
        t
    }
  }

  private def typeEvalExprGetName(expr: TAT.Expr, id: String, ctx: Context): WdlType = {
    expr.wdlType match {
      case struct: T_Struct =>
        struct.members.get(id) match {
          case None =>
            handleError(s"Struct ${struct.name} does not have member ${id} in expression",
                        expr.text,
                        ctx)
            expr.wdlType
          case Some(t) =>
            t
        }
      case call: T_Call =>
        call.output.get(id) match {
          case None =>
            handleError(s"Call object ${call.name} does not have output ${id} in expression",
                        expr.text,
                        ctx)
            expr.wdlType
          case Some(t) =>
            t
        }
      // An identifier is a struct, and we want to access
      // a field in it.
      // Person p = census.p
      // String name = p.name
      case T_Identifier(structName) =>
        // produce the struct definition
        ctx.aliases.get(structName) match {
          case None =>
            handleError(s"unknown struct ${structName}", expr.text, ctx)
            expr.wdlType
          case Some(struct: T_Struct) =>
            struct.members.get(id) match {
              case None =>
                handleError(s"Struct ${structName} does not have member ${id}", expr.text, ctx)
                expr.wdlType
              case Some(t) => t
            }
          case other =>
            handleError(s"not a struct ${other}", expr.text, ctx)
            expr.wdlType
        }

      // accessing a pair element
      case T_Pair(l, _) if id.toLowerCase() == "left"  => l
      case T_Pair(_, r) if id.toLowerCase() == "right" => r
      case T_Pair(_, _) =>
        handleError(s"accessing a pair with (${id}) is illegal", expr.text, ctx)
        expr.wdlType

      case _ =>
        handleError(s"member access (${id}) in expression is illegal", expr.text, ctx)
        expr.wdlType
    }
  }

  // unify a vector of types
  private def unifyTypes(vec: Iterable[WdlType],
                         errMsg: String,
                         textSource: TextSource,
                         ctx: Context): WdlType = {
    try {
      val (t, _) = unify.unifyCollection(vec, Map.empty)
      t
    } catch {
      case _: TypeUnificationException =>
        handleError(errMsg + " must have the same type, or be coercible to one", textSource, ctx)
        vec.head
    }
  }

  // Add the type to an expression
  //
  private def applyExpr(expr: AST.Expr, bindings: Bindings, ctx: Context): TAT.Expr = {
    expr match {
      // null can be any type optional
      case AST.ValueNull(text)           => TAT.ValueNull(T_Optional(T_Any), text)
      case AST.ValueBoolean(value, text) => TAT.ValueBoolean(value, T_Boolean, text)
      case AST.ValueInt(value, text)     => TAT.ValueInt(value, T_Int, text)
      case AST.ValueFloat(value, text)   => TAT.ValueFloat(value, T_Float, text)
      case AST.ValueString(value, text)  => TAT.ValueString(value, T_String, text)

      // an identifier has to be bound to a known type. Lookup the the type,
      // and add it to the expression.
      case AST.ExprIdentifier(id, text) =>
        val t = ctx.lookup(id, bindings) match {
          case None =>
            handleError(s"Identifier ${id} is not defined", expr.text, ctx)
            T_Any
          case Some(t) =>
            t
        }
        TAT.ExprIdentifier(id, t, text)

      // All the sub-exressions have to be strings, or coercible to strings
      case AST.ExprCompoundString(vec, text) =>
        val initialType: T = T_String
        val (vec2, wdlType) = vec.foldLeft((Vector.empty[TAT.Expr], initialType)) {
          case ((v, t), subExpr) =>
            val e2 = applyExpr(subExpr, bindings, ctx)
            val t2: T = if (unify.isCoercibleTo(T_String, e2.wdlType)) {
              t
            } else {
              handleError(
                  s"expression ${exprToString(e2)} of type ${e2.wdlType} is not coercible to string",
                  expr.text,
                  ctx
              )
              if (t == initialType) {
                e2.wdlType
              } else {
                t
              }
            }
            (v :+ e2, t2)
        }
        TAT.ExprCompoundString(vec2, wdlType, text)

      case AST.ExprPair(l, r, text) =>
        val l2 = applyExpr(l, bindings, ctx)
        val r2 = applyExpr(r, bindings, ctx)
        val t = T_Pair(l2.wdlType, r2.wdlType)
        TAT.ExprPair(l2, r2, t, text)

      case AST.ExprArray(vec, text) if vec.isEmpty =>
        // The array is empty, we can't tell what the array type is.
        TAT.ExprArray(Vector.empty, T_Array(T_Any), text)

      case AST.ExprArray(vec, text) =>
        val tVecExprs = vec.map(applyExpr(_, bindings, ctx))
        val t =
          try {
            T_Array(unify.unifyCollection(tVecExprs.map(_.wdlType), Map.empty)._1)
          } catch {
            case _: TypeUnificationException =>
              handleError("array elements must have the same type, or be coercible to one",
                          expr.text,
                          ctx)
              tVecExprs.head.wdlType
          }
        TAT.ExprArray(tVecExprs, t, text)

      case AST.ExprObject(members, text) =>
        val members2 = members.map {
          case AST.ExprObjectMember(key, value, _) =>
            key -> applyExpr(value, bindings, ctx)
        }.toMap
        TAT.ExprObject(members2, T_Object, text)

      case AST.ExprMap(m, text) if m.isEmpty =>
        // The key and value types are unknown.
        TAT.ExprMap(Map.empty, T_Map(T_Any, T_Any), text)

      case AST.ExprMap(value, text) =>
        // figure out the types from the first element
        val m: Map[TAT.Expr, TAT.Expr] = value.map { item: AST.ExprMapItem =>
          applyExpr(item.key, bindings, ctx) -> applyExpr(item.value, bindings, ctx)
        }.toMap
        // unify the key types
        val tk = unifyTypes(m.keys.map(_.wdlType), "map keys", text, ctx)
        // unify the value types
        val tv = unifyTypes(m.values.map(_.wdlType), "map values", text, ctx)
        TAT.ExprMap(m, T_Map(tk, tv), text)

      // These are expressions like:
      // ${true="--yes" false="--no" boolean_value}
      case AST.ExprPlaceholderEqual(t: AST.Expr, f: AST.Expr, value: AST.Expr, text) =>
        val te = applyExpr(t, bindings, ctx)
        val fe = applyExpr(f, bindings, ctx)
        val ve = applyExpr(value, bindings, ctx)
        val wdlType = if (te.wdlType != fe.wdlType) {
          handleError(
              s"subexpressions ${exprToString(te)} and ${exprToString(fe)} must have the same type",
              text,
              ctx
          )
          te.wdlType
        } else if (ve.wdlType != T_Boolean) {
          val msg =
            s"condition ${exprToString(ve)} should have boolean type, it has type ${typeToString(ve.wdlType)} instead"
          handleError(msg, expr.text, ctx)
          ve.wdlType
        } else {
          te.wdlType
        }
        TAT.ExprPlaceholderEqual(te, fe, ve, wdlType, text)

      // An expression like:
      // ${default="foo" optional_value}
      case AST.ExprPlaceholderDefault(default: AST.Expr, value: AST.Expr, text) =>
        val de = applyExpr(default, bindings, ctx)
        val ve = applyExpr(value, bindings, ctx)
        val t = ve.wdlType match {
          case T_Optional(vt2) if unify.isCoercibleTo(de.wdlType, vt2) => de.wdlType
          case vt2 if unify.isCoercibleTo(de.wdlType, vt2)             =>
            // another unsavory case. The optional_value is NOT optional.
            de.wdlType
          case _ =>
            val msg = s"""|Expression (${exprToString(ve)}) must have type coercible to
                          |(${typeToString(de.wdlType)}), it has type (${typeToString(ve.wdlType)}) instead
                          |""".stripMargin.replaceAll("\n", " ")
            handleError(msg, expr.text, ctx)
            ve.wdlType
        }
        TAT.ExprPlaceholderDefault(de, ve, t, text)

      // An expression like:
      // ${sep=", " array_value}
      case AST.ExprPlaceholderSep(sep: AST.Expr, value: AST.Expr, text) =>
        val se = applyExpr(sep, bindings, ctx)
        if (se.wdlType != T_String)
          throw new TypeException(s"separator ${exprToString(se)} must have string type",
                                  text,
                                  ctx.docSourceUrl)
        val ve = applyExpr(value, bindings, ctx)
        val t = ve.wdlType match {
          case T_Array(x, _) if unify.isCoercibleTo(T_String, x) =>
            T_String
          case other =>
            val msg =
              s"expression ${exprToString(ve)} should be coercible to Array[String], but it is ${typeToString(other)}"
            handleError(msg, ve.text, ctx)
            other
        }
        TAT.ExprPlaceholderSep(se, ve, t, text)

      // math operators on one argument
      case AST.ExprUniraryPlus(value, text) =>
        val ve = applyExpr(value, bindings, ctx)
        TAT.ExprUniraryPlus(ve, typeEvalMathOp(ve, ctx), text)
      case AST.ExprUniraryMinus(value, text) =>
        val ve = applyExpr(value, bindings, ctx)
        TAT.ExprUniraryMinus(ve, typeEvalMathOp(ve, ctx), text)

      // logical operators
      case AST.ExprLor(a: AST.Expr, b: AST.Expr, text) =>
        val ae = applyExpr(a, bindings, ctx)
        val be = applyExpr(b, bindings, ctx)
        TAT.ExprLor(ae, be, typeEvalLogicalOp(ae, be, ctx), text)
      case AST.ExprLand(a: AST.Expr, b: AST.Expr, text) =>
        val ae = applyExpr(a, bindings, ctx)
        val be = applyExpr(b, bindings, ctx)
        TAT.ExprLand(ae, be, typeEvalLogicalOp(ae, be, ctx), text)
      case AST.ExprNegate(value: AST.Expr, text) =>
        val e = applyExpr(value, bindings, ctx)
        TAT.ExprNegate(e, typeEvalLogicalOp(e, ctx), text)

      // equality comparisons
      case AST.ExprEqeq(a: AST.Expr, b: AST.Expr, text) =>
        val ae = applyExpr(a, bindings, ctx)
        val be = applyExpr(b, bindings, ctx)
        TAT.ExprEqeq(ae, be, typeEvalCompareOp(ae, be, ctx), text)
      case AST.ExprNeq(a: AST.Expr, b: AST.Expr, text) =>
        val ae = applyExpr(a, bindings, ctx)
        val be = applyExpr(b, bindings, ctx)
        TAT.ExprNeq(ae, be, typeEvalCompareOp(ae, be, ctx), text)
      case AST.ExprLt(a: AST.Expr, b: AST.Expr, text) =>
        val ae = applyExpr(a, bindings, ctx)
        val be = applyExpr(b, bindings, ctx)
        TAT.ExprLt(ae, be, typeEvalCompareOp(ae, be, ctx), text)
      case AST.ExprGte(a: AST.Expr, b: AST.Expr, text) =>
        val ae = applyExpr(a, bindings, ctx)
        val be = applyExpr(b, bindings, ctx)
        TAT.ExprGte(ae, be, typeEvalCompareOp(ae, be, ctx), text)
      case AST.ExprLte(a: AST.Expr, b: AST.Expr, text) =>
        val ae = applyExpr(a, bindings, ctx)
        val be = applyExpr(b, bindings, ctx)
        TAT.ExprLte(ae, be, typeEvalCompareOp(ae, be, ctx), text)
      case AST.ExprGt(a: AST.Expr, b: AST.Expr, text) =>
        val ae = applyExpr(a, bindings, ctx)
        val be = applyExpr(b, bindings, ctx)
        TAT.ExprGt(ae, be, typeEvalCompareOp(ae, be, ctx), text)

      // add is overloaded, it is a special case
      case AST.ExprAdd(a: AST.Expr, b: AST.Expr, text) =>
        val ae = applyExpr(a, bindings, ctx)
        val be = applyExpr(b, bindings, ctx)
        TAT.ExprAdd(ae, be, typeEvalAdd(ae, be, ctx), text)

      // math operators on two arguments
      case AST.ExprSub(a: AST.Expr, b: AST.Expr, text) =>
        val ae = applyExpr(a, bindings, ctx)
        val be = applyExpr(b, bindings, ctx)
        TAT.ExprSub(ae, be, typeEvalMathOp(ae, be, ctx), text)
      case AST.ExprMod(a: AST.Expr, b: AST.Expr, text) =>
        val ae = applyExpr(a, bindings, ctx)
        val be = applyExpr(b, bindings, ctx)
        TAT.ExprMod(ae, be, typeEvalMathOp(ae, be, ctx), text)
      case AST.ExprMul(a: AST.Expr, b: AST.Expr, text) =>
        val ae = applyExpr(a, bindings, ctx)
        val be = applyExpr(b, bindings, ctx)
        TAT.ExprMul(ae, be, typeEvalMathOp(ae, be, ctx), text)
      case AST.ExprDivide(a: AST.Expr, b: AST.Expr, text) =>
        val ae = applyExpr(a, bindings, ctx)
        val be = applyExpr(b, bindings, ctx)
        TAT.ExprDivide(ae, be, typeEvalMathOp(ae, be, ctx), text)

      // Access an array element at [index]
      case AST.ExprAt(array: AST.Expr, index: AST.Expr, text) =>
        val eIndex = applyExpr(index, bindings, ctx)
        val eArray = applyExpr(array, bindings, ctx)
        val t = (eIndex.wdlType, eArray.wdlType) match {
          case (T_Int, T_Array(elementType, _)) => elementType
          case (T_Int, _) =>
            handleError(s"${exprToString(eIndex)} must be an integer", text, ctx)
            eIndex.wdlType
          case (_, _) =>
            handleError(s"expression ${exprToString(eArray)} must be an array", eArray.text, ctx)
            eArray.wdlType
        }
        TAT.ExprAt(eArray, eIndex, t, text)

      // conditional:
      // if (x == 1) then "Sunday" else "Weekday"
      case AST.ExprIfThenElse(cond: AST.Expr, trueBranch: AST.Expr, falseBranch: AST.Expr, text) =>
        val eCond = applyExpr(cond, bindings, ctx)
        val eTrueBranch = applyExpr(trueBranch, bindings, ctx)
        val eFalseBranch = applyExpr(falseBranch, bindings, ctx)
        val t = {
          if (eCond.wdlType != T_Boolean) {
            handleError(s"condition ${exprToString(eCond)} must be a boolean", eCond.text, ctx)
            eCond.wdlType
          } else {
            try {
              unify.unify(eTrueBranch.wdlType, eFalseBranch.wdlType, Map.empty)._1
            } catch {
              case _: TypeUnificationException =>
                val msg =
                  s"""|The branches of a conditional expression must be coercable to the same type
                      |expression
                      |  true branch: ${typeToString(eTrueBranch.wdlType)}
                      |  flase branch: ${typeToString(eFalseBranch.wdlType)}
                      |""".stripMargin
                handleError(msg, expr.text, ctx)
                eTrueBranch.wdlType
            }
          }
        }
        TAT.ExprIfThenElse(eCond, eTrueBranch, eFalseBranch, t, text)

      // Apply a standard library function to arguments. For example:
      //   read_int("4")
      case AST.ExprApply(funcName: String, elements: Vector[AST.Expr], text) =>
        val eElements = elements.map(applyExpr(_, bindings, ctx))
        try {
          val (outputType, funcSig) = ctx.stdlib.apply(funcName, eElements.map(_.wdlType))
          TAT.ExprApply(funcName, funcSig, eElements, outputType, text)
        } catch {
          case e: StdlibFunctionException =>
            handleError(e.getMessage, expr.text, ctx)
            TAT.ValueNone(T_Any, expr.text)
        }

      // Access a field in a struct or an object. For example "x.a" in:
      //   Int z = x.a
      case AST.ExprGetName(expr: AST.Expr, id: String, text) =>
        val e = applyExpr(expr, bindings, ctx)
        val t = typeEvalExprGetName(e, id, ctx)
        TAT.ExprGetName(e, id, t, text)
    }
  }

  private def typeFromAst(t: AST.Type, text: TextSource, ctx: Context): WdlType = {
    t match {
      case _: AST.TypeBoolean     => T_Boolean
      case _: AST.TypeInt         => T_Int
      case _: AST.TypeFloat       => T_Float
      case _: AST.TypeString      => T_String
      case _: AST.TypeFile        => T_File
      case _: AST.TypeDirectory   => T_Directory
      case AST.TypeOptional(t, _) => T_Optional(typeFromAst(t, text, ctx))
      case AST.TypeArray(t, _, _) => T_Array(typeFromAst(t, text, ctx))
      case AST.TypeMap(k, v, _)   => T_Map(typeFromAst(k, text, ctx), typeFromAst(v, text, ctx))
      case AST.TypePair(l, r, _)  => T_Pair(typeFromAst(l, text, ctx), typeFromAst(r, text, ctx))
      case AST.TypeIdentifier(id, _) =>
        ctx.aliases.get(id) match {
          case None =>
            handleError(s"struct ${id} has not been defined", text, ctx)
            T_Any
          case Some(struct) => struct
        }
      case _: AST.TypeObject => T_Object
      case AST.TypeStruct(name, members, _) =>
        T_Struct(name, members.map {
          case AST.StructMember(name, t2, _) => name -> typeFromAst(t2, text, ctx)
        }.toMap)
    }
  }

  // check the declaration and add a binding for its (variable -> wdlType)
  //
  // In a declaration the right hand type must be coercible to
  // the left hand type.
  //
  // Examples:
  //   Int x
  //   Int x = 5
  //   Int x = 7 + y
  private def applyDecl(decl: AST.Declaration,
                        bindings: Map[String, WdlType],
                        ctx: Context,
                        canShadow: Boolean = false): TAT.Declaration = {

    val lhsType = typeFromAst(decl.wdlType, decl.text, ctx)
    val tDecl = decl.expr match {
      // Int x
      case None =>
        TAT.Declaration(decl.name, lhsType, None, decl.text)
      case Some(expr) =>
        val e = applyExpr(expr, bindings, ctx)
        val rhsType = e.wdlType
        val wdlType = if (unify.isCoercibleTo(lhsType, rhsType)) {
          lhsType
        } else {
          val msg =
            s"""|${decl.name} is of type ${typeToString(lhsType)}
                |but is assigned ${typeToString(rhsType)}
                |${exprToString(e)}
                |""".stripMargin.replaceAll("\n", " ")
          handleError(msg, decl.text, ctx)
          lhsType
        }
        TAT.Declaration(decl.name, wdlType, Some(e), decl.text)
    }

    // There are cases where we want to allow shadowing. For example, it
    // is legal to have an output variable with the same name as an input variable.
    if (!canShadow && ctx.lookup(decl.name, bindings).isDefined) {
      handleError(s"variable ${decl.name} shadows an existing variable", decl.text, ctx)
    }

    tDecl
  }

  // type check the input section, and see that there are no double definitions.
  // return input definitions
  //
  private def applyInputSection(inputSection: AST.InputSection,
                                ctx: Context): Vector[TAT.InputDefinition] = {
    // translate each declaration
    val (tDecls, _, _) =
      inputSection.declarations
        .foldLeft((Vector.empty[TAT.Declaration], Set.empty[String], Bindings.empty)) {
          case ((tDecls, names, bindings), decl) =>
            if (names.contains(decl.name)) {
              handleError(s"Input section has duplicate definition ${decl.name}",
                          inputSection.text,
                          ctx)
            }
            val tDecl = applyDecl(decl, bindings, ctx)
            (tDecls :+ tDecl, names + decl.name, bindings + (tDecl.name -> tDecl.wdlType))
        }

    // convert the typed declarations into input definitions
    tDecls.map { tDecl =>
      // What kind of input is this?
      // compulsory, optional, one with a default
      tDecl.expr match {
        case None => {
          tDecl.wdlType match {
            case t: WdlTypes.T_Optional =>
              TAT.OptionalInputDefinition(tDecl.name, t, tDecl.text)
            case _ =>
              TAT.RequiredInputDefinition(tDecl.name, tDecl.wdlType, tDecl.text)
          }
        }
        case Some(expr) =>
          TAT.OverridableInputDefinitionWithDefault(tDecl.name, tDecl.wdlType, expr, tDecl.text)
      }
    }
  }

  // Calculate types for the outputs, and return a new typed output section
  private def applyOutputSection(outputSection: AST.OutputSection,
                                 ctx: Context): Vector[TAT.OutputDefinition] = {
    // output variables can shadow input definitions, but not intermediate
    // values. This is weird, but is used here:
    // https://github.com/gatk-workflows/gatk4-germline-snps-indels/blob/master/tasks/JointGenotypingTasks-terra.wdl#L590
    val both = outputSection.declarations.map(_.name).toSet intersect ctx.declarations.keys.toSet

    // translate the declarations
    val (tDecls, _, _) =
      outputSection.declarations
        .foldLeft((Vector.empty[TAT.Declaration], Set.empty[String], Bindings.empty)) {
          case ((tDecls, names, bindings), decl) =>
            // check the declaration and add a binding for its (variable -> wdlType)
            if (names.contains(decl.name)) {
              handleError(s"Output section has duplicate definition ${decl.name}", decl.text, ctx)
            }
            if (both.contains(decl.name)) {
              handleError(s"Definition ${decl.name} shadows exisiting declarations", decl.text, ctx)
            }
            val tDecl = applyDecl(decl, bindings, ctx, canShadow = true)
            val bindings2 = bindings + (tDecl.name -> tDecl.wdlType)
            (tDecls :+ tDecl, names + tDecl.name, bindings2)
        }

    // convert the declarations into output definitions
    tDecls.map { tDecl =>
      tDecl.expr match {
        case None =>
          throw new TypeException("Outputs must have expressions", tDecl.text, ctx.docSourceUrl)
        case Some(expr) =>
          TAT.OutputDefinition(tDecl.name, tDecl.wdlType, expr, tDecl.text)
      }
    }
  }

  // calculate the type signature of a workflow or a task
  private def calcSignature(
      inputSection: Vector[TAT.InputDefinition],
      outputSection: Vector[TAT.OutputDefinition]
  ): (Map[String, (WdlType, Boolean)], Map[String, WdlType]) = {
    val inputType: Map[String, (WdlType, Boolean)] = inputSection.map {
      case d: TAT.RequiredInputDefinition =>
        // input is compulsory
        d.name -> (d.wdlType, false)
      case d: TAT.OverridableInputDefinitionWithDefault =>
        // input has a default value, caller may omit it.
        d.name -> (d.wdlType, true)
      case d: TAT.OptionalInputDefinition =>
        // input is optional, caller can omit it.
        d.name -> (d.wdlType, true)
    }.toMap

    val outputType: Map[String, WdlType] = outputSection.map { tDecl =>
      tDecl.name -> tDecl.wdlType
    }.toMap

    (inputType, outputType)
  }

  // The runtime section can make use of values defined in declarations
  private def applyRuntime(rtSection: AST.RuntimeSection, ctx: Context): TAT.RuntimeSection = {
    val m = rtSection.kvs.map {
      case AST.RuntimeKV(name, expr, _) =>
        name -> applyExpr(expr, Map.empty, ctx)
    }.toMap
    TAT.RuntimeSection(m, rtSection.text)
  }

  private def applyHints(hintsSection: AST.HintsSection, ctx: Context): TAT.HintsSection = {
    val m = hintsSection.kvs.map {
      case AST.HintsKV(name, expr, _) =>
        name -> applyExpr(expr, Map.empty, ctx)
    }.toMap
    TAT.HintsSection(m, hintsSection.text)
  }

  // convert the generic expression syntax into a specialized JSON object
  // language for meta values only.
  private def metaValueFromExpr(expr: AST.Expr, ctx: Context): TAT.MetaValue = {
    expr match {
<<<<<<< HEAD
      case AST.ValueNull(_)                          => TAT.MetaValueNull
      case AST.ValueBoolean(value, _)                => TAT.MetaValueBoolean(value)
      case AST.ValueInt(value, _)                    => TAT.MetaValueInt(value)
      case AST.ValueFloat(value, _)                  => TAT.MetaValueFloat(value)
      case AST.ValueString(value, _)                 => TAT.MetaValueString(value)
      case AST.ExprIdentifier(id, _) if id == "null" => TAT.MetaValueNull
      case AST.ExprIdentifier(id, _)                 => TAT.MetaValueString(id)
      case AST.ExprArray(vec, _)                     => TAT.MetaValueArray(vec.map(metaValueFromExpr(_, ctx)))
      case AST.ExprMap(members, _) =>
        TAT.MetaValueObject(members.map {
          case AST.ExprMapItem(AST.ValueString(key, _), value, _) =>
            key -> metaValueFromExpr(value, ctx)
          case AST.ExprMapItem(AST.ExprIdentifier(key, _), value, _) =>
            key -> metaValueFromExpr(value, ctx)
          case other =>
            throw new RuntimeException(s"bad value ${SUtil.exprToString(other)}")
        }.toMap)
      case AST.ExprObject(members, _) =>
        TAT.MetaValueObject(members.map {
          case AST.ExprObjectMember(key, value, _) =>
            key -> metaValueFromExpr(value, ctx)
          case other =>
            throw new RuntimeException(s"bad value ${SUtil.exprToString(other)}")
        }.toMap)
=======
      case AST.ValueNull(text)                          => TAT.MetaNull(text)
      case AST.ValueBoolean(value, text)                => TAT.MetaBoolean(value, text)
      case AST.ValueInt(value, text)                    => TAT.MetaInt(value, text)
      case AST.ValueFloat(value, text)                  => TAT.MetaFloat(value, text)
      case AST.ValueString(value, text)                 => TAT.MetaString(value, text)
      case AST.ExprIdentifier(id, text) if id == "null" => TAT.MetaNull(text)
      case AST.ExprIdentifier(id, text)                 => TAT.MetaString(id, text)
      case AST.ExprArray(vec, text)                     => TAT.MetaArray(vec.map(metaValueFromExpr(_, ctx)), text)
      case AST.ExprMap(members, text) =>
        TAT.MetaObject(
            members.map {
              case AST.ExprMapItem(AST.ValueString(key, _), value, _) =>
                key -> metaValueFromExpr(value, ctx)
              case AST.ExprMapItem(AST.ExprIdentifier(key, _), value, _) =>
                key -> metaValueFromExpr(value, ctx)
              case other =>
                throw new RuntimeException(s"bad value ${SUtil.exprToString(other)}")
            }.toMap,
            text
        )
      case AST.ExprObject(members, text) =>
        TAT.MetaObject(
            members.map {
              case AST.ExprObjectMember(key, value, _) =>
                key -> metaValueFromExpr(value, ctx)
              case other =>
                throw new RuntimeException(s"bad value ${SUtil.exprToString(other)}")
            }.toMap,
            text
        )
>>>>>>> 018563bd
      case other =>
        handleError(s"${SUtil.exprToString(other)} is an invalid meta value", expr.text, ctx)
        TAT.MetaNull(other.text)
    }
  }

  private def applyMeta(metaSection: AST.MetaSection, ctx: Context): TAT.MetaSection = {
    TAT.MetaSection(metaSection.kvs.map {
      case AST.MetaKV(k, v, _) =>
        k -> metaValueFromExpr(v, ctx)
    }.toMap, metaSection.text)
  }

  private def applyParamMeta(paramMetaSection: AST.ParameterMetaSection,
                             ctx: Context): TAT.ParameterMetaSection = {
    TAT.ParameterMetaSection(
        paramMetaSection.kvs.map { kv: AST.MetaKV =>
          val metaValue = if (ctx.inputs.contains(kv.id) || ctx.outputs.contains(kv.id)) {
            metaValueFromExpr(kv.expr, ctx)
          } else {
            handleError(
                s"parameter_meta key ${kv.id} does not refer to an input or output declaration",
                kv.text,
                ctx
            )
            TAT.MetaNull(kv.expr.text)
          }
          kv.id -> metaValue
        }.toMap,
        paramMetaSection.text
    )
  }

  // TASK
  //
  // - An inputs type has to match the type of its default value (if any)
  // - Check the declarations
  // - Assignments to an output variable must match
  //
  // We can't check the validity of the command section.
  private def applyTask(task: AST.Task, ctxOuter: Context): TAT.Task = {
    val (inputDefs, ctx) = task.input match {
      case None =>
        (Vector.empty, ctxOuter)
      case Some(inpSection) =>
        val tInpSection = applyInputSection(inpSection, ctxOuter)
        val ctx = ctxOuter.bindInputSection(tInpSection)
        (tInpSection, ctx)
    }

    // add types to the declarations, and accumulate context
    val (tRawDecl, _) =
      task.declarations.foldLeft((Vector.empty[TAT.Declaration], Bindings.empty)) {
        case ((tDecls, bindings), decl) =>
          val tDecl = applyDecl(decl, bindings, ctx)
          (tDecls :+ tDecl, bindings + (tDecl.name -> tDecl.wdlType))
      }
    val (tDeclarations, ctxDecl) = tRawDecl.foldLeft((Vector.empty[TAT.Declaration], ctx)) {
      case ((tDecls, curCtx), tDecl) =>
        val newCtx =
          try {
            curCtx.bindVar(tDecl.name, tDecl.wdlType)
          } catch {
            case e: DuplicateDeclarationException =>
              handleError(e.getMessage, tDecl.text, ctx)
              curCtx
          }
        (tDecls :+ tDecl, newCtx)
    }

    val tRuntime = task.runtime.map(applyRuntime(_, ctxDecl))
    val tHints = task.hints.map(applyHints(_, ctxDecl))

    // check that all expressions can be coereced to a string inside
    // the command section
    val cmdParts = task.command.parts.map { expr =>
      val e = applyExpr(expr, Map.empty, ctxDecl)
      e.wdlType match {
        case x if isPrimitive(x)             => e
        case T_Optional(x) if isPrimitive(x) => e
        case _ =>
          handleError(
              s"Expression ${exprToString(e)} in the command section is not coercible to a string",
              expr.text,
              ctx
          )
          TAT.ValueString(exprToString(e), T_String, e.text)
      }
    }
    val tCommand = TAT.CommandSection(cmdParts, task.command.text)

    val (outputDefs, ctxOutput) = task.output match {
      case None =>
        (Vector.empty, ctxDecl)
      case Some(outSection) =>
        val tOutSection = applyOutputSection(outSection, ctxDecl)
        val ctx = ctxDecl.bindOutputSection(tOutSection)
        (tOutSection, ctx)
    }

    val tMeta = task.meta.map(applyMeta(_, ctxOutput))
    val tParamMeta = task.parameterMeta.map(applyParamMeta(_, ctxOutput))

    // calculate the type signature of the task
    val (inputType, outputType) = calcSignature(inputDefs, outputDefs)

    TAT.Task(
        name = task.name,
        wdlType = T_Task(task.name, inputType, outputType),
        inputs = inputDefs,
        outputs = outputDefs,
        command = tCommand,
        declarations = tDeclarations,
        meta = tMeta,
        parameterMeta = tParamMeta,
        runtime = tRuntime,
        hints = tHints,
        text = task.text
    )
  }

  //
  // 1. all the caller arguments have to exist with the correct types
  //    in the callee
  // 2. all the compulsory callee arguments must be specified. Optionals
  //    and arguments that have defaults can be skipped.
  private def applyCall(call: AST.Call, ctx: Context): TAT.Call = {
    // The name of the call may not contain dots. Examples:
    //
    // call lib.concat as concat     concat
    // call add                      add
    // call a.b.c                    c
    val actualName = call.alias match {
      case None if !(call.name contains ".") =>
        call.name
      case None =>
        val parts = call.name.split("\\.")
        parts.last
      case Some(alias) => alias.name
    }

    // check that the call refers to a valid callee
    val callee: T_Callable = ctx.callables.get(call.name) match {
      case None =>
        handleError(s"called task/workflow ${call.name} is not defined", call.text, ctx)
        WdlTypes.T_Task(call.name, Map.empty, Map.empty)
      case Some(x: T_Callable) => x
    }

    // check if the call shadows an existing call
    val callType = T_Call(actualName, callee.output)
    val wdlType = if (ctx.declarations contains actualName) {
      handleError(s"call ${actualName} shadows an existing definition", call.text, ctx)
      T_Call(actualName, Map.empty)
    } else {
      callType
    }

    // check that any afters refer to valid calls
    val afters = call.afters.map { after =>
      ctx.declarations.get(after.name) match {
        case Some(c: T_Call) => c
        case Some(_) =>
          handleError(
              s"call ${actualName} after clause refers to non-call declaration ${after.name}",
              after.text,
              ctx
          )
          T_Call(after.name, Map.empty)
        case None =>
          handleError(s"call ${actualName} after clause refers to non-existant call ${after.name}",
                      after.text,
                      ctx)
          T_Call(after.name, Map.empty)
      }
    }

    // convert inputs
    val callerInputs: Map[String, TAT.Expr] = call.inputs match {
      case Some(AST.CallInputs(value, _)) =>
        value.map { inp =>
          val argName = inp.name
          val tExpr = applyExpr(inp.expr, Map.empty, ctx)
          // type-check input argument
          val errorMsg = callee.input.get(argName) match {
            case None =>
              Some(s"call ${call} has argument ${argName} that does not exist in the callee")
            case Some((calleeType, _)) if regime == Strict && calleeType != tExpr.wdlType =>
              Some(s"argument ${argName} has wrong type ${tExpr.wdlType}, expecting ${calleeType}")
            case Some((calleeType, _))
                if regime >= Moderate && !unify.isCoercibleTo(calleeType, tExpr.wdlType) =>
              Some(
                  s"argument ${argName} has type ${tExpr.wdlType}, it is not coercible to ${calleeType}"
              )
            case _ => None
          }
          if (errorMsg.nonEmpty) {
            handleError(errorMsg.get, call.text, ctx)
          }
          argName -> tExpr
        }.toMap
      case None => Map.empty
    }

    // check that all the compulsory arguments are provided
    val missingInputs = callee.input.flatMap {
      case (argName, (_, false)) =>
        callerInputs.get(argName) match {
          case None =>
            handleError(s"compulsory argument ${argName} to task/workflow ${call.name} is missing",
                        call.text,
                        ctx)
            Some(argName -> TAT.ValueNone(T_Any, call.text))
          case Some(_) => None
        }
      case (_, (_, _)) =>
        // an optional argument, it may not be provided
        None
    }

    // convert the alias to a simpler string option
    val alias = call.alias match {
      case None                         => None
      case Some(AST.CallAlias(name, _)) => Some(name)
    }

    TAT.Call(
        fullyQualifiedName = call.name,
        wdlType = wdlType,
        callee = callee,
        alias = alias,
        afters = afters,
        actualName = actualName,
        inputs = callerInputs ++ missingInputs,
        text = call.text
    )
  }

  // Add types to a block of workflow-elements:
  //
  // For example:
  //   Int x = y + 4
  //   call A { input: bam_file = "u.bam" }
  //   scatter ...
  //
  // return
  //  1) type bindings for this block (x --> Int, A ---> Call, ..)
  //  2) the typed workflow elements
  private def applyWorkflowElements(
      ctx: Context,
      body: Vector[AST.WorkflowElement]
  ): (Bindings, Vector[TAT.WorkflowElement]) = {
    body.foldLeft((Bindings.empty, Vector.empty[TAT.WorkflowElement])) {
      case ((bindings, wElements), decl: AST.Declaration) =>
        val tDecl = applyDecl(decl, bindings, ctx)
        (bindings + (tDecl.name -> tDecl.wdlType), wElements :+ tDecl)

      case ((bindings, wElements), wElt) =>
        val newCtx =
          try {
            ctx.bindVarList(bindings)
          } catch {
            case e: DuplicateDeclarationException =>
              handleError(e.getMessage, wElt.text, ctx)
              ctx
          }
        wElt match {
          case call: AST.Call =>
            val tCall = applyCall(call, newCtx)
            (bindings + (tCall.actualName -> tCall.wdlType), wElements :+ tCall)

          case subSct: AST.Scatter =>
            // a nested scatter
            val (tScatter, sctBindings) = applyScatter(subSct, newCtx)
            (bindings ++ sctBindings, wElements :+ tScatter)

          case cond: AST.Conditional =>
            // a nested conditional
            val (tCond, condBindings) = applyConditional(cond, newCtx)
            (bindings ++ condBindings, wElements :+ tCond)

          case other => throw new RuntimeException(s"Unexpected workflow element ${other}")
        }
    }
  }

  // The body of the scatter becomes accessible to statements that come after it.
  // The iterator is not visible outside the scatter body.
  //
  // for (i in [1, 2, 3]) {
  //    call A
  // }
  //
  // Variable "i" is not visible after the scatter completes.
  // A's members are arrays.
  private def applyScatter(scatter: AST.Scatter, ctxOuter: Context): (TAT.Scatter, Bindings) = {
    val eCollection = applyExpr(scatter.expr, Map.empty, ctxOuter)
    val elementType = eCollection.wdlType match {
      case T_Array(elementType, _) => elementType
      case other =>
        handleError(s"Collection in scatter (${scatter}) is not an array type",
                    scatter.text,
                    ctxOuter)
        other
    }
    // add a binding for the iteration variable
    //
    // The iterator identifier is not exported outside the scatter
    val (ctxInner, wdlType) =
      try {
        (ctxOuter.bindVar(scatter.identifier, elementType), elementType)
      } catch {
        case e: DuplicateDeclarationException =>
          handleError(e.getMessage, scatter.text, ctxOuter)
          (ctxOuter, elementType)
      }

    val (bindings, tElements) = applyWorkflowElements(ctxInner, scatter.body)
    assert(!(bindings contains scatter.identifier))

    // Add an array type to all variables defined in the scatter body
    val bindingsWithArray =
      bindings.map {
        case (callName, callType: T_Call) =>
          val callOutput = callType.output.map {
            case (name, t) => name -> T_Array(t)
          }
          callName -> T_Call(callType.name, callOutput)
        case (varName, typ: T) =>
          varName -> T_Array(typ)
      }

    val tScatter = TAT.Scatter(scatter.identifier, wdlType, eCollection, tElements, scatter.text)
    (tScatter, bindingsWithArray)
  }

  // Ensure that a type is optional, but avoid making it doubly so.
  // For example:
  //   Int --> Int?
  //   Int? --> Int?
  // Avoid this:
  //   Int?  --> Int??
  private def makeOptional(t: WdlType): WdlType = {
    t match {
      case T_Optional(x) => x
      case x             => T_Optional(x)
    }
  }

  // The body of a conditional is accessible to the statements that come after it.
  // This is different than the scoping rules for other programming languages.
  //
  // Add an optional modifier to all the types inside the body.
  private def applyConditional(cond: AST.Conditional,
                               ctxOuter: Context): (TAT.Conditional, Bindings) = {
    val condExpr = applyExpr(cond.expr, Map.empty, ctxOuter) match {
      case e if e.wdlType == T_Boolean => e
      case e =>
        handleError(s"Expression ${exprToString(e)} must have boolean type", cond.text, ctxOuter)
        TAT.ValueBoolean(value = false, T_Boolean, e.text)
    }

    // keep track of the inner/outer bindings. Within the block we need [inner],
    // [outer] is what we produce, which has the optional modifier applied to
    // everything.
    val (bindings, wfElements) = applyWorkflowElements(ctxOuter, cond.body)

    val bindingsWithOpt =
      bindings.map {
        case (callName, callType: T_Call) =>
          val callOutput = callType.output.map {
            case (name, t) => name -> makeOptional(t)
          }
          callName -> T_Call(callType.name, callOutput)
        case (varName, typ: WdlType) =>
          varName -> makeOptional(typ)
      }
    (TAT.Conditional(condExpr, wfElements, cond.text), bindingsWithOpt)
  }

  private def applyWorkflow(wf: AST.Workflow, ctxOuter: Context): TAT.Workflow = {
    val (inputDefs, ctx) = wf.input match {
      case None =>
        (Vector.empty, ctxOuter)
      case Some(inpSection) =>
        val tInpSection = applyInputSection(inpSection, ctxOuter)
        val ctx = ctxOuter.bindInputSection(tInpSection)
        (tInpSection, ctx)
    }

    val (bindings, wfElements) = applyWorkflowElements(ctx, wf.body)
    val ctxBody = ctx.bindVarList(bindings)

    val (outputDefs, ctxOutput) = wf.output match {
      case None =>
        (Vector.empty, ctxBody)
      case Some(outSection) =>
        val tOutSection = applyOutputSection(outSection, ctxBody)
        val ctx = ctxBody.bindOutputSection(tOutSection)
        (tOutSection, ctx)
    }

    val tMeta = wf.meta.map(applyMeta(_, ctxOutput))
    val tParamMeta = wf.parameterMeta.map(applyParamMeta(_, ctxOutput))

    // calculate the type signature of the workflow
    val (inputType, outputType) = calcSignature(inputDefs, outputDefs)
    TAT.Workflow(
        name = wf.name,
        wdlType = T_Workflow(wf.name, inputType, outputType),
        inputs = inputDefs,
        outputs = outputDefs,
        meta = tMeta,
        parameterMeta = tParamMeta,
        body = wfElements,
        text = wf.text
    )
  }

  // Convert from AST to TAT and maintain context
  private def applyDoc(doc: AST.Document): (TAT.Document, Context) = {
    val initCtx = Context(
        version = doc.version.value,
        stdlib = Stdlib(conf, doc.version.value),
        docSourceUrl = Some(doc.sourceUrl)
    )

    // translate each of the elements in the document
    val (context, elements) =
      doc.elements.foldLeft((initCtx, Vector.empty[TAT.DocumentElement])) {
        case ((ctx, elems), task: AST.Task) =>
          val task2 = applyTask(task, ctx)
          val newCtx =
            try {
              ctx.bindCallable(task2.wdlType)
            } catch {
              case e: DuplicateDeclarationException =>
                handleError(e.getMessage, task.text, ctx)
                ctx
            }
          (newCtx, elems :+ task2)

        case ((ctx, elems), iStat: AST.ImportDoc) =>
          // recurse into the imported document, add types
          val (iDoc, iCtx) = applyDoc(iStat.doc.get)
          val name = iStat.name.map(_.value)
          val addr = iStat.addr.value

          // Figure out what to name the sub-document
          val namespace = name match {
            case None =>
              // Something like
              //    import "http://example.com/lib/stdlib"
              //    import "A/B/C"
              // Where the user does not specify an alias. The namespace
              // will be named:
              //    stdlib
              //    C
              UUtil.getFilename(addr, ".wdl")
            case Some(x) => x
          }

          val aliases = iStat.aliases.map {
            case AST.ImportAlias(id1, id2, text) =>
              TAT.ImportAlias(id1, id2, ctx.aliases(id1), text)
          }

          val importDoc = TAT.ImportDoc(namespace, aliases, addr, iDoc, iStat.text)

          // add the externally visible definitions to the context
          val newCtx =
            try {
              ctx.bindImportedDoc(namespace, iCtx, iStat.aliases)
            } catch {
              case e: DuplicateDeclarationException =>
                handleError(e.getMessage, importDoc.text, ctx)
                ctx
            }
          (newCtx, elems :+ importDoc)

        case ((ctx, elems), struct: AST.TypeStruct) =>
          // Add the struct to the context
          val tStruct = typeFromAst(struct, struct.text, ctx).asInstanceOf[T_Struct]
          val defStruct = TAT.StructDefinition(struct.name, tStruct, tStruct.members, struct.text)
          val newCtx =
            try {
              ctx.bindStruct(tStruct)
            } catch {
              case e: DuplicateDeclarationException =>
                handleError(e.getMessage, struct.text, ctx)
                ctx
            }
          (newCtx, elems :+ defStruct)
      }

    // now that we have types for everything else, we can check the workflow
    val (tWf, contextFinal) = doc.workflow match {
      case None => (None, context)
      case Some(wf) =>
        val tWf = applyWorkflow(wf, context)
        val ctxFinal =
          try {
            context.bindCallable(tWf.wdlType)
          } catch {
            case e: DuplicateDeclarationException =>
              handleError(e.getMessage, wf.text, context)
              context
          }
        (Some(tWf), ctxFinal)
    }

    val tDoc = TAT.Document(doc.sourceUrl,
                            doc.sourceCode,
                            TAT.Version(doc.version.value, doc.version.text),
                            elements,
                            tWf,
                            doc.text,
                            doc.comments)
    (tDoc, contextFinal)
  }

  // Main entry point
  //
  // check if the WDL document is correctly typed. Otherwise, throw an exception
  // describing the problem in a human readable fashion. Return a document
  // with types.
  //
  def apply(doc: AST.Document): (TAT.Document, Context) = {
    //val (tDoc, _) = applyDoc(doc)
    //tDoc
    applyDoc(doc)
  }
}<|MERGE_RESOLUTION|>--- conflicted
+++ resolved
@@ -709,42 +709,16 @@
   // language for meta values only.
   private def metaValueFromExpr(expr: AST.Expr, ctx: Context): TAT.MetaValue = {
     expr match {
-<<<<<<< HEAD
-      case AST.ValueNull(_)                          => TAT.MetaValueNull
-      case AST.ValueBoolean(value, _)                => TAT.MetaValueBoolean(value)
-      case AST.ValueInt(value, _)                    => TAT.MetaValueInt(value)
-      case AST.ValueFloat(value, _)                  => TAT.MetaValueFloat(value)
-      case AST.ValueString(value, _)                 => TAT.MetaValueString(value)
-      case AST.ExprIdentifier(id, _) if id == "null" => TAT.MetaValueNull
-      case AST.ExprIdentifier(id, _)                 => TAT.MetaValueString(id)
-      case AST.ExprArray(vec, _)                     => TAT.MetaValueArray(vec.map(metaValueFromExpr(_, ctx)))
-      case AST.ExprMap(members, _) =>
-        TAT.MetaValueObject(members.map {
-          case AST.ExprMapItem(AST.ValueString(key, _), value, _) =>
-            key -> metaValueFromExpr(value, ctx)
-          case AST.ExprMapItem(AST.ExprIdentifier(key, _), value, _) =>
-            key -> metaValueFromExpr(value, ctx)
-          case other =>
-            throw new RuntimeException(s"bad value ${SUtil.exprToString(other)}")
-        }.toMap)
-      case AST.ExprObject(members, _) =>
-        TAT.MetaValueObject(members.map {
-          case AST.ExprObjectMember(key, value, _) =>
-            key -> metaValueFromExpr(value, ctx)
-          case other =>
-            throw new RuntimeException(s"bad value ${SUtil.exprToString(other)}")
-        }.toMap)
-=======
-      case AST.ValueNull(text)                          => TAT.MetaNull(text)
-      case AST.ValueBoolean(value, text)                => TAT.MetaBoolean(value, text)
-      case AST.ValueInt(value, text)                    => TAT.MetaInt(value, text)
-      case AST.ValueFloat(value, text)                  => TAT.MetaFloat(value, text)
-      case AST.ValueString(value, text)                 => TAT.MetaString(value, text)
-      case AST.ExprIdentifier(id, text) if id == "null" => TAT.MetaNull(text)
-      case AST.ExprIdentifier(id, text)                 => TAT.MetaString(id, text)
-      case AST.ExprArray(vec, text)                     => TAT.MetaArray(vec.map(metaValueFromExpr(_, ctx)), text)
+      case AST.ValueNull(text)                          => TAT.MetaValueNull(text)
+      case AST.ValueBoolean(value, text)                => TAT.MetaValueBoolean(value, text)
+      case AST.ValueInt(value, text)                    => TAT.MetaValueInt(value, text)
+      case AST.ValueFloat(value, text)                  => TAT.MetaValueFloat(value, text)
+      case AST.ValueString(value, text)                 => TAT.MetaValueString(value, text)
+      case AST.ExprIdentifier(id, text) if id == "null" => TAT.MetaValueNull(text)
+      case AST.ExprIdentifier(id, text)                 => TAT.MetaValueString(id, text)
+      case AST.ExprArray(vec, text)                     => TAT.MetaValueArray(vec.map(metaValueFromExpr(_, ctx)), text)
       case AST.ExprMap(members, text) =>
-        TAT.MetaObject(
+        TAT.MetaValueObject(
             members.map {
               case AST.ExprMapItem(AST.ValueString(key, _), value, _) =>
                 key -> metaValueFromExpr(value, ctx)
@@ -756,7 +730,7 @@
             text
         )
       case AST.ExprObject(members, text) =>
-        TAT.MetaObject(
+        TAT.MetaValueObject(
             members.map {
               case AST.ExprObjectMember(key, value, _) =>
                 key -> metaValueFromExpr(value, ctx)
@@ -765,10 +739,9 @@
             }.toMap,
             text
         )
->>>>>>> 018563bd
       case other =>
         handleError(s"${SUtil.exprToString(other)} is an invalid meta value", expr.text, ctx)
-        TAT.MetaNull(other.text)
+        TAT.MetaValueNull(other.text)
     }
   }
 
@@ -791,7 +764,7 @@
                 kv.text,
                 ctx
             )
-            TAT.MetaNull(kv.expr.text)
+            TAT.MetaValueNull(kv.expr.text)
           }
           kv.id -> metaValue
         }.toMap,
