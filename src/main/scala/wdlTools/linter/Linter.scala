--- conflicted
+++ resolved
@@ -57,14 +57,8 @@
                 severity,
                 doc.version.value,
                 typesContext,
-<<<<<<< HEAD
-                stdlib,
                 events(doc.sourceUrl),
                 Some(doc.sourceUrl)
-=======
-                events(url),
-                Some(url)
->>>>>>> 6d2a3cb4
             )
         }.toVector
         val astWalker = LinterASTWalker(opts, visitors)
