--- conflicted
+++ resolved
@@ -4,14 +4,9 @@
 
 import org.antlr.v4.runtime.tree.ParseTreeListener
 import wdlTools.syntax.Antlr4Util.ParseTreeListenerFactory
-import wdlTools.syntax.{Antlr4Util, Parsers}
-<<<<<<< HEAD
-import wdlTools.types.{TypeInfer, Unification}
-import wdlTools.util.Options
-=======
-import wdlTools.types.{TypeInfer, TypeOptions}
+import wdlTools.syntax.{Antlr4Util, Parsers, SyntaxError}
+import wdlTools.types.{TypeError, TypeInfer, TypeOptions, Unification}
 import wdlTools.util.{Options, TypeCheckingRegime}
->>>>>>> 80ccf0ae
 
 import scala.collection.mutable
 
@@ -22,8 +17,8 @@
   override def createParseTreeListeners(
       grammar: Antlr4Util.Grammar
   ): Vector[ParseTreeListener] = {
-    val docEvents: mutable.Buffer[LintEvent] = mutable.ArrayBuffer.empty
-    events(grammar.docSourceUrl.get) = docEvents
+    val docEvents =
+      events.getOrElseUpdate(grammar.docSourceUrl.get, mutable.ArrayBuffer.empty[LintEvent])
     rules.collect {
       case (id, conf) if ParserRules.allRules.contains(id) =>
         ParserRules.allRules(id)(conf, docEvents, grammar)
@@ -41,48 +36,69 @@
       case (url, docEvents) => url -> docEvents.toVector.sortWith(_ < _)
     }.toMap
 
-  def handleParserError(docSourceUrl: Option[URL], e: Exception): Boolean = {
+  private val parserErrorRule =
+    RuleConf("P000", "parser_error", "Error while parsing WDL document", Severity.Error, Map.empty)
+
+  private def handleParserErrors(errors: Vector[SyntaxError]): Boolean = {
     // convert parser exception to LintEvent
-    require(docSourceUrl.isDefined)
-    val url = docSourceUrl.get
-    if (!events.contains(url)) {
-      val docEvents = mutable.ArrayBuffer.empty[LintEvent]
-      events(url) = docEvents
+    errors.foreach { err =>
+      events
+        .getOrElseUpdate(err.docSourceUrl.get, mutable.ArrayBuffer.empty[LintEvent])
+        .append(LintEvent(parserErrorRule, err.textSource, err.docSourceUrl, Some(err.reason)))
     }
-    events(url)
-    true
+    false
+  }
+
+  private val typeErrorRule =
+    RuleConf("T000",
+             "type_error",
+             "Error while performing type inference on WDL document",
+             Severity.Error,
+             Map.empty)
+
+  private def handleTypeErrors(errors: Vector[TypeError]): Boolean = {
+    errors.foreach { err =>
+      events
+        .getOrElseUpdate(err.docSourceUrl.get, mutable.ArrayBuffer.empty[LintEvent])
+        .append(LintEvent(typeErrorRule, err.textSource, err.docSourceUrl, Some(err.reason)))
+    }
+    false
+  }
+
+  def hasEvents(url: URL): Boolean = {
+    events.get(url).exists(_.nonEmpty)
   }
 
   def apply(url: URL): Unit = {
-    val parsers = Parsers(opts,
-                          listenerFactories = Vector(LinterParserRuleFactory(rules, events)),
-                          errorHandler = Some(handleParserError))
-    // TODO: Catch SyntaxExceptions and TypeExceptions and convert them to LintEvents
-    // TODO: Ignore events generated from TypeExceptions that dupilicate events added by AST Rules
+    val parsers = Parsers(
+        opts,
+        listenerFactories = Vector(LinterParserRuleFactory(rules, events)),
+        errorHandler = Some(handleParserErrors)
+    )
+    val astRules = rules.view.filterKeys(AbstractSyntaxTreeRules.allRules.contains)
+    val tstRules = rules.view.filterKeys(TypedAbstractSyntaxTreeRules.allRules.contains)
+    val typeOpts = TypeOptions(
+        localDirectories = opts.localDirectories,
+        verbosity = opts.verbosity,
+        antlr4Trace = opts.antlr4Trace,
+        typeChecking = TypeCheckingRegime.Strict
+    )
+    val unification = Unification(typeOpts)
     parsers.getDocumentWalker[mutable.Buffer[LintEvent]](url, events).walk { (doc, _) =>
-      val wdlVersion = doc.version.value
-      val astRules = rules.view.filterKeys(AbstractSyntaxTreeRules.allRules.contains)
-      val tstRules = rules.view.filterKeys(TypedAbstractSyntaxTreeRules.allRules.contains)
-      if (astRules.nonEmpty || tstRules.nonEmpty) {
-        if (!events.contains(doc.sourceUrl)) {
-          val docEvents = mutable.ArrayBuffer.empty[LintEvent]
-          events(doc.sourceUrl) = docEvents
-        }
-<<<<<<< HEAD
-        val docEvents = events(url)
-=======
+      // stop if the document already has lint events due to parser errors
+      val tDoc = if (!hasEvents(url) && tstRules.nonEmpty) {
         // First run the TypeChecker to infer the types of all expressions
-        val typeChecker = TypeInfer(
-            TypeOptions(
-                localDirectories = opts.localDirectories,
-                verbosity = opts.verbosity,
-                antlr4Trace = opts.antlr4Trace,
-                typeChecking = TypeCheckingRegime.Strict
-            )
-        )
-        val (_, typesContext) = typeChecker.apply(doc)
->>>>>>> 80ccf0ae
-        // Now execute the linter rules
+        // and catch any type exceptions
+        val typeChecker = TypeInfer(typeOpts, Some(handleTypeErrors))
+        val (tDoc, _) = typeChecker.apply(doc)
+        Some(tDoc)
+      } else {
+        None
+      }
+      // stop if the document already has lint events due to type errors
+      if (!hasEvents(url)) {
+        val wdlVersion = doc.version.value
+        val docEvents = events.getOrElseUpdate(url, mutable.ArrayBuffer.empty[LintEvent])
         if (astRules.nonEmpty) {
           val astVisitors = astRules.map {
             case (id, conf) =>
@@ -97,9 +113,6 @@
           astWalker.apply(doc)
         }
         if (tstRules.nonEmpty) {
-          // Run TypeInfer to infer the types of all expressions
-          val (typedDoc, _) = TypeInfer(opts).apply(doc)
-          val unification = Unification(opts)
           val tstVisitors = tstRules.map {
             case (id, conf) =>
               TypedAbstractSyntaxTreeRules.allRules(id)(
@@ -111,7 +124,7 @@
               )
           }.toVector
           val tstWalker = LinterTypedAbstractSyntaxTreeWalker(opts, tstVisitors)
-          tstWalker.apply(typedDoc)
+          tstWalker.apply(tDoc.get)
         }
       }
     }
