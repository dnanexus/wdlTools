--- conflicted
+++ resolved
@@ -5,17 +5,10 @@
 import org.antlr.v4.runtime.tree.ParseTreeListener
 import wdlTools.syntax.Antlr4Util.ParseTreeListenerFactory
 import wdlTools.syntax.{Antlr4Util, Parsers, SyntaxError}
-<<<<<<< HEAD
 import wdlTools.types.{TypeError, TypeInfer, TypeOptions, Unification}
 
 case class LinterParserRuleFactory(rules: Map[String, RuleConf]) extends ParseTreeListenerFactory {
   private var listeners: Map[URL, Vector[ParserRules.LinterParserRule]] = Map.empty
-=======
-import wdlTools.types.{TypeError, TypeInfer, TypeOptions}
-
-case class LinterParserRuleFactory(rules: Map[String, Severity]) extends ParseTreeListenerFactory {
-  private var listeners: Map[URL, Vector[Rules.LinterParserRule]] = Map.empty
->>>>>>> d9dac1ca
 
   def getEvents(url: URL): Vector[LintEvent] =
     listeners.get(url).map(l => l.flatMap(_.getEvents)).getOrElse(Vector.empty)
@@ -24,20 +17,14 @@
       grammar: Antlr4Util.Grammar
   ): Vector[ParseTreeListener] = {
     val docListeners = rules.collect {
-<<<<<<< HEAD
       case (id, conf) if ParserRules.allRules.contains(id) =>
         ParserRules.allRules(id)(conf, grammar)
-=======
-      case (id, severity) if Rules.parserRules.contains(id) =>
-        Rules.parserRules(id)(id, severity, grammar)
->>>>>>> d9dac1ca
     }.toVector
     listeners += (grammar.docSourceUrl.get -> docListeners)
     docListeners
   }
 }
 
-<<<<<<< HEAD
 object Linter {
   val parserErrorRule: RuleConf =
     RuleConf("P000", "parser_error", "Error while parsing WDL document", Severity.Error, Map.empty)
@@ -67,36 +54,12 @@
       false
     }
 
-=======
-case class Linter(opts: TypeOptions, rules: Map[String, Severity] = Rules.defaultRules) {
-  def apply(url: URL): Map[URL, Vector[LintEvent]] = {
-    var parserErrorEvents: Map[URL, Vector[LintEvent]] = Map.empty
-    var typeErrorEvents: Map[URL, Vector[LintEvent]] = Map.empty
-
-    def handleParserErrors(errors: Vector[SyntaxError]): Boolean = {
-      // convert parser exception to LintEvent
-      errors.groupBy(_.docSourceUrl.get).foreach {
-        case (url, docErrors) =>
-          val docEvents = docErrors.map(err =>
-            LintEvent("P000", Severity.Error, err.textSource, err.docSourceUrl, Some(err.reason))
-          )
-          parserErrorEvents += (url -> (parserErrorEvents
-            .getOrElse(url, Vector.empty) ++ docEvents))
-      }
-      false
-    }
-
->>>>>>> d9dac1ca
     def handleTypeErrors(errors: Vector[TypeError]): Boolean = {
       errors.groupBy(_.docSourceUrl.get).foreach {
         case (url, docErrors) =>
           val docEvents = docErrors
             .map(err =>
-<<<<<<< HEAD
               LintEvent(Linter.typeErrorRule, err.textSource, err.docSourceUrl, Some(err.reason))
-=======
-              LintEvent("T000", Severity.Error, err.textSource, err.docSourceUrl, Some(err.reason))
->>>>>>> d9dac1ca
             )
           typeErrorEvents += (url -> (typeErrorEvents.getOrElse(url, Vector.empty) ++ docEvents))
       }
@@ -109,17 +72,15 @@
         listenerFactories = Vector(parserRulesFactory),
         errorHandler = Some(handleParserErrors)
     )
-<<<<<<< HEAD
     val astRules = rules.view.filterKeys(AbstractSyntaxTreeRules.allRules.contains)
     val tstRules = rules.view.filterKeys(TypedAbstractSyntaxTreeRules.allRules.contains)
     val unification = Unification(opts)
-
     val result = parsers
       .getDocumentWalker[Map[URL, Vector[LintEvent]]](url, Map.empty)
       .walk { (doc, result) =>
-        val docUrl = doc.sourceUrl
+        val docUrl = doc.sourceUrl.get
         // stop if there are lint events due to parser errors
-        result + (url -> (result.getOrElse(url, Vector.empty) ++ (
+        result + (docUrl -> (result.getOrElse(url, Vector.empty) ++ (
             if (!parserErrorEvents.contains(docUrl) && (astRules.nonEmpty || tstRules.nonEmpty)) {
               val wdlVersion = doc.version.value
               val astEvents = if (astRules.nonEmpty) {
@@ -163,40 +124,11 @@
                   Vector.empty
                 }
               astEvents ++ tstEvents
-=======
-    val astRules = rules.view.filterKeys(Rules.astRules.contains)
-    val result = parsers.getDocumentWalker[Map[URL, Vector[LintEvent]]](url, Map.empty).walk {
-      (doc, result) =>
-        val docUrl = doc.sourceUrl.get
-        result + (docUrl -> (result.getOrElse(url, Vector.empty) ++ (
-            if (!parserErrorEvents.contains(docUrl) && astRules.nonEmpty) {
-              // First run the TypeChecker to infer the types of all expressions
-              val typeChecker = TypeInfer(opts, Some(handleTypeErrors))
-              val (_, typesContext) = typeChecker.apply(doc)
-              // Now execute the linter rules
-              val astVisitors = astRules.map {
-                case (id, severity) =>
-                  Rules.astRules(id)(
-                      id,
-                      severity,
-                      doc.version.value,
-                      typesContext,
-                      doc.sourceUrl
-                  )
-              }.toVector
-              val astWalker = LinterASTWalker(opts, astVisitors)
-              astWalker.apply(doc)
-              astVisitors.flatMap(_.getEvents)
->>>>>>> d9dac1ca
             } else {
               Vector.empty
             }
         )))
-<<<<<<< HEAD
       }
-=======
-    }
->>>>>>> d9dac1ca
 
     result.map {
       case (url, treeEvents) =>
