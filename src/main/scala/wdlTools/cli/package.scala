package wdlTools.cli

import java.net.URL
import java.nio.file.{Path, Paths}

<<<<<<< HEAD
import org.rogach.scallop.{ScallopConf, ScallopOption, Subcommand, ValueConverter, listArgConverter}
import wdlTools.generators.TaskGenerator.Model
=======
import org.rogach.scallop.{
  ScallopConf,
  ScallopOption,
  Subcommand,
  ValueConverter,
  listArgConverter,
  singleArgConverter
}
import wdlTools.syntax.WdlVersion
>>>>>>> ebdbd4f3
import wdlTools.util.Verbosity._
import wdlTools.util.{Options, Util}

/**
  * Base class for wdlTools CLI commands.
  */
trait Command {
  def apply(): Unit
}

class WdlToolsConf(args: Seq[String]) extends ScallopConf(args) {
  implicit val fileListConverter: ValueConverter[List[Path]] = listArgConverter[Path](Paths.get(_))
  implicit val urlConverter: ValueConverter[URL] = singleArgConverter[URL](Util.getURL(_))
  implicit val versionConverter: ValueConverter[WdlVersion] =
    singleArgConverter[WdlVersion](WdlVersion.fromName)

  class ParserSubcommand(name: String, description: String) extends Subcommand(name) {
    // there is a compiler bug that prevents accessing name directly
    banner(s"""Usage: wdlTools ${commandNameAndAliases.head} <path|uri>
              |${description}
              |
              |Options:
              |""".stripMargin)
    val followImports: ScallopOption[Boolean] = toggle(
        descrYes = "format imported files in addition to the main file",
        descrNo = "only format the main file",
        default = Some(true)
    )
    val localDir: ScallopOption[List[Path]] =
      opt[List[Path]](descr =
        "directory in which to search for imports; ignored if --noFollowImports is specified"
      )
    val url: ScallopOption[URL] =
      trailArg[URL](descr = "path or URL (file:// or http(s)://) to the main WDL file")

    /**
      * The local directories to search for WDL imports.
      * @param merge a Set of Paths to merge in with the local directories.
      * @return
      */
    def localDirectories(merge: Set[Path] = Set.empty): Iterable[Path] = {
      if (this.localDir.isDefined) {
        (this.localDir().toSet ++ merge).toVector
      } else {
        merge
      }.toVector
    }

    /**
      * Gets a syntax.Util.Options object based on the command line options.
      * @return
      */
    def getOptions: Options = {
      val parentConf = this.parentConfig.asInstanceOf[WdlToolsConf]
      val wdlDir: Path = Util.getLocalPath(url()).getParent
      Options(
          localDirectories = Some(this.localDirectories(Set(wdlDir))),
          followImports = this.followImports(),
          verbosity = parentConf.verbosity,
          antlr4Trace = parentConf.antlr4Trace.getOrElse(default = false)
      )
    }
  }

  class ParserSubcommand(name: String, description: String) extends Subcommand(name) {
    banner(s"""Usage: wdlTools ${name} <path|uri>
              |${description}
              |
              |Options:
              |""".stripMargin)
    val followImports: ScallopOption[Boolean] = toggle(
        descrYes = "format imported files in addition to the main file",
        descrNo = "only format the main file",
        default = Some(true)
    )
    val localDir: ScallopOption[List[Path]] =
      opt[List[Path]](descr =
        "directory in which to search for imports; ignored if --noFollowImports is specified"
      )
    val uri: ScallopOption[String] =
      trailArg[String](descr = "path or URI (file:// or http(s)://) to the main WDL file")

    /**
      * The local directories to search for WDL imports.
      * @param merge a Set of Paths to merge in with the local directories.
      * @return
      */
    def localDirectories(merge: Set[Path] = Set.empty): Seq[Path] = {
      if (this.localDir.isDefined) {
        (this.localDir().toSet ++ merge).toVector
      } else {
        merge
      }.toVector
    }

    /**
      * Gets a syntax.Util.Options object based on the command line options.
      * @param merge a Set of Paths to merge in with the local directories.
      * @return
      */
    def getSyntaxOptions(merge: Set[Path]): Options = {
      val parent = this.parentConfig.asInstanceOf[WdlToolsConf]
      Options(localDirectories = this.localDirectories(merge),
              verbosity = parent.verbosity,
              antlr4Trace = parent.antlr4Trace.getOrElse(default = false))
    }
  }

  version(s"wdlTools ${Util.getVersion}")
  banner("""Usage: wdlTools <COMMAND> [OPTIONS]
           |Options:
           |""".stripMargin)

  val verbose: ScallopOption[Boolean] = toggle(descrYes = "use more verbose output")
  val quiet: ScallopOption[Boolean] = toggle(descrYes = "use less verbose output")
  val antlr4Trace: ScallopOption[Boolean] =
    toggle(descrYes = "enable trace logging of the ANTLR4 parser")

  val check = new ParserSubcommand("check", "Type check WDL file.")
  addSubcommand(check)

  val format =
    new ParserSubcommand("format",
                         "Reformat WDL file and all its dependencies according to style rules.") {
<<<<<<< HEAD
      val wdlVersion: ScallopOption[String] = opt[String](
          descr = "WDL version to generate; currently only v1.0 is supported",
          default = Some("1.0")
      )
      validateOpt(wdlVersion) {
        case Some(version) if version != "1.0" => Left("Only WDL v1.0 is supported currently")
        case _                                 => Right(Unit)
=======
      val wdlVersion: ScallopOption[WdlVersion] = opt[WdlVersion](
          descr = "WDL version to generate; currently only v1.0 is supported",
          default = Some(WdlVersion.V1_0)
      )
      validateOpt(wdlVersion) {
        case Some(version) if version != WdlVersion.V1_0 =>
          Left("Only WDL v1.0 is supported currently")
        case _ => Right(Unit)
>>>>>>> ebdbd4f3
      }
      val outputDir: ScallopOption[Path] = opt[Path](descr =
        "Directory in which to output formatted WDL files; if not specified, the input files are overwritten"
      )
      val overwrite: ScallopOption[Boolean] = toggle(default = Some(false))
      validateOpt(outputDir, overwrite) {
        case (None, Some(false) | None) =>
          Left("--outputDir is required unless --overwrite is specified")
        case _ => Right(Unit)
      }
    }
  addSubcommand(format)
<<<<<<< HEAD

  val generate = new Subcommand("new") {
    banner("""Usage: wdlTools new <task|workflow|project> [OPTIONS]
             |Generate a new WDL task, workflow, or project.
             |
             |Options:
             |""".stripMargin)

    val wdlVersion: ScallopOption[String] = opt[String](
        descr = "WDL version to generate; currently only v1.0 is supported",
        default = Some("1.0")
=======

  val upgrade = new ParserSubcommand("upgrade", "Upgrade a WDL file to a more recent version") {
    val srcVersion: ScallopOption[WdlVersion] = opt[WdlVersion](
        descr = "WDL version of the document being upgraded",
        default = None
    )
    val destVersion: ScallopOption[WdlVersion] = opt[WdlVersion](
        descr = "WDL version of the document being upgraded",
        default = Some(WdlVersion.V1_0)
>>>>>>> ebdbd4f3
    )
    validateOpt(destVersion) {
      case Some(version) if version != WdlVersion.V1_0 =>
        Left("Only WDL v1.0 is supported currently")
      case _ => Right(Unit)
    }
    validateOpt(srcVersion, destVersion) {
      case (Some(src), Some(dst)) if src < dst => Right(Unit)
      // ignore if srcVersion is unspecified - it will be detected and validated in the command
      case (None, _) => Right(Unit)
      case _         => Left("Source version must be earlier than destination version")
    }
    val readmes: ScallopOption[Boolean] = toggle(
        descrYes = "Generate a README file for each task/workflow",
        descrNo = "Do not generate README files",
        default = Some(true)
    )
    val interactive: ScallopOption[Boolean] = toggle(
        descrYes = "Specify inputs and outputs interactively",
        default = Some(false)
    )
    val outputDir: ScallopOption[Path] = opt[Path](descr =
      "Directory in which to output upgraded WDL file(s); if not specified, the input files are overwritten"
    )

    val task = new Subcommand("task") {
      val name: ScallopOption[String] = opt[String](descr = "The task name")
      val title: ScallopOption[String] = opt[String](descr = "The task title")
      val docker: ScallopOption[String] = opt[String](descr = "The Docker image ID")
    }
<<<<<<< HEAD
    addSubcommand(task)

    val workflow = new Subcommand("workflow") {
      val name: ScallopOption[String] = opt[String](descr = "The workflow name")
      val task: ScallopOption[List[String]] = opt[List[String]](descr = "a task name")
    }
    addSubcommand(workflow)

    val project = new Subcommand("project") {
      val name: ScallopOption[String] = opt[String](descr = "The workflow name")
      val task: ScallopOption[List[String]] = opt[List[String]](descr = "a task name")
    }
    addSubcommand(project)
  }
  addSubcommand(generate)

  val printAST = new ParserSubcommand("printAST", "Print the Abstract Syntax Tree for a WDL file.")
=======
  }
  addSubcommand(upgrade)

  val printAST =
    new ParserSubcommand("printAST", "Print the Abstract Syntax Tree for a WDL file.")
>>>>>>> ebdbd4f3
  addSubcommand(printAST)

  val readmes =
    new ParserSubcommand("readmes", "Generate README file stubs for tasks and workflows.") {
      val developerReadmes: ScallopOption[Boolean] = toggle(
          descrYes = "also generate developer READMEs",
          default = Some(false)
      )
      val outputDir: ScallopOption[Path] = opt[Path](descr =
        "Directory in which to output formatted WDL files; if not specified, the input files are overwritten"
      )
      val overwrite: ScallopOption[Boolean] = toggle(default = Some(false))
    }
  addSubcommand(readmes)

  verify()

  /**
    * The verbosity level
    * @return
    */
  def verbosity: Verbosity = {
    if (this.verbose.getOrElse(default = false)) {
      Verbose
    } else if (this.quiet.getOrElse(default = false)) {
      Quiet
    } else {
      Normal
    }
  }
}<|MERGE_RESOLUTION|>--- conflicted
+++ resolved
@@ -3,10 +3,6 @@
 import java.net.URL
 import java.nio.file.{Path, Paths}
 
-<<<<<<< HEAD
-import org.rogach.scallop.{ScallopConf, ScallopOption, Subcommand, ValueConverter, listArgConverter}
-import wdlTools.generators.TaskGenerator.Model
-=======
 import org.rogach.scallop.{
   ScallopConf,
   ScallopOption,
@@ -16,7 +12,6 @@
   singleArgConverter
 }
 import wdlTools.syntax.WdlVersion
->>>>>>> ebdbd4f3
 import wdlTools.util.Verbosity._
 import wdlTools.util.{Options, Util}
 
@@ -141,15 +136,6 @@
   val format =
     new ParserSubcommand("format",
                          "Reformat WDL file and all its dependencies according to style rules.") {
-<<<<<<< HEAD
-      val wdlVersion: ScallopOption[String] = opt[String](
-          descr = "WDL version to generate; currently only v1.0 is supported",
-          default = Some("1.0")
-      )
-      validateOpt(wdlVersion) {
-        case Some(version) if version != "1.0" => Left("Only WDL v1.0 is supported currently")
-        case _                                 => Right(Unit)
-=======
       val wdlVersion: ScallopOption[WdlVersion] = opt[WdlVersion](
           descr = "WDL version to generate; currently only v1.0 is supported",
           default = Some(WdlVersion.V1_0)
@@ -158,7 +144,6 @@
         case Some(version) if version != WdlVersion.V1_0 =>
           Left("Only WDL v1.0 is supported currently")
         case _ => Right(Unit)
->>>>>>> ebdbd4f3
       }
       val outputDir: ScallopOption[Path] = opt[Path](descr =
         "Directory in which to output formatted WDL files; if not specified, the input files are overwritten"
@@ -171,19 +156,6 @@
       }
     }
   addSubcommand(format)
-<<<<<<< HEAD
-
-  val generate = new Subcommand("new") {
-    banner("""Usage: wdlTools new <task|workflow|project> [OPTIONS]
-             |Generate a new WDL task, workflow, or project.
-             |
-             |Options:
-             |""".stripMargin)
-
-    val wdlVersion: ScallopOption[String] = opt[String](
-        descr = "WDL version to generate; currently only v1.0 is supported",
-        default = Some("1.0")
-=======
 
   val upgrade = new ParserSubcommand("upgrade", "Upgrade a WDL file to a more recent version") {
     val srcVersion: ScallopOption[WdlVersion] = opt[WdlVersion](
@@ -193,7 +165,6 @@
     val destVersion: ScallopOption[WdlVersion] = opt[WdlVersion](
         descr = "WDL version of the document being upgraded",
         default = Some(WdlVersion.V1_0)
->>>>>>> ebdbd4f3
     )
     validateOpt(destVersion) {
       case Some(version) if version != WdlVersion.V1_0 =>
@@ -224,31 +195,11 @@
       val title: ScallopOption[String] = opt[String](descr = "The task title")
       val docker: ScallopOption[String] = opt[String](descr = "The Docker image ID")
     }
-<<<<<<< HEAD
-    addSubcommand(task)
-
-    val workflow = new Subcommand("workflow") {
-      val name: ScallopOption[String] = opt[String](descr = "The workflow name")
-      val task: ScallopOption[List[String]] = opt[List[String]](descr = "a task name")
-    }
-    addSubcommand(workflow)
-
-    val project = new Subcommand("project") {
-      val name: ScallopOption[String] = opt[String](descr = "The workflow name")
-      val task: ScallopOption[List[String]] = opt[List[String]](descr = "a task name")
-    }
-    addSubcommand(project)
-  }
-  addSubcommand(generate)
-
-  val printAST = new ParserSubcommand("printAST", "Print the Abstract Syntax Tree for a WDL file.")
-=======
   }
   addSubcommand(upgrade)
 
   val printAST =
     new ParserSubcommand("printAST", "Print the Abstract Syntax Tree for a WDL file.")
->>>>>>> ebdbd4f3
   addSubcommand(printAST)
 
   val readmes =
