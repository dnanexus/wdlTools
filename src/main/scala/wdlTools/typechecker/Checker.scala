--- conflicted
+++ resolved
@@ -290,7 +290,7 @@
   //   Int x
   //   Int x = 5
   //   Int x = 7 + y
-  def applyDecl(decl: Declaration, ctx: Context) : (String, Type) = {
+  def applyDecl(decl: Declaration, ctx: Context): (String, Type) = {
     decl.expr match {
       case None =>
         ()
@@ -382,18 +382,10 @@
     }
 
     // check that all expressions in the command section are strings
-<<<<<<< HEAD
-    task.command.parts.foreach {
-      case expr =>
-        val t = typeEval(expr, ctxDecl)
-        if (!isCoercibleTo(TypeString, t))
-          throw new Exception(s"Expression ${expr} in the command section is coercible to a string")
-=======
     task.command.parts.foreach { expr =>
-      val t = typeEval(expr, ctx2)
+      val t = typeEval(expr, ctxDecl)
       if (!isCoercibleTo(TypeString, t))
         throw new Exception(s"Expression ${expr} in the command section is coercible to a string")
->>>>>>> bff7fd5b
     }
 
     // check the output section. We don't need the returned context.
@@ -471,17 +463,14 @@
       case None        => call.name
       case Some(alias) => alias
     }
-<<<<<<< HEAD
+
     if (ctx contains callName)
       throw new Exception(s"call ${callName} shadows an existing definition")
     (callName -> TypeCall(callName, calleeOutputs))
-=======
-    callName -> TypeCall(callName, calleeOutputs)
->>>>>>> bff7fd5b
   }
 
   // check that the new variables do not redefine the old variables
-  private def checkNoShadowing(ctx : Context, bindings : Bindings) : Unit = {
+  private def checkNoShadowing(ctx: Context, bindings: Bindings): Unit = {
     val existingVarNames = ctx.keys.toSet
     val newVarNames = bindings.keys.toSet
     val both = existingVarNames intersect newVarNames
@@ -511,30 +500,30 @@
     val ctxInner = ctxOuter + (scatter.identifier -> elementType)
 
     // Add an array type to all variables defined in the scatter body
-    val bodyBindings : Bindings = scatter.body.foldLeft(Map.empty[String, Type]) {
-      case (accu: Context, decl : Declaration) =>
+    val bodyBindings: Bindings = scatter.body.foldLeft(Map.empty[String, Type]) {
+      case (accu: Context, decl: Declaration) =>
         val (varName, typ) = applyDecl(decl, accu ++ ctxInner)
         accu + (varName -> TypeArray(typ))
 
       case (accu: Context, call: Call) =>
         val (callName, callType) = applyCall(call, accu ++ ctxInner)
-        val callOutput = callType.output.map{
+        val callOutput = callType.output.map {
           case (name, t) => name -> TypeArray(t)
         }.toMap
         accu + (callName -> TypeCall(callType.name, callOutput))
 
-      case (accu: Context, subSct : Scatter) =>
+      case (accu: Context, subSct: Scatter) =>
         // a nested scatter
         val sctBindings = applyScatter(subSct, accu ++ ctxInner)
-        val sctBindings2 = sctBindings.map{
+        val sctBindings2 = sctBindings.map {
           case (varName, typ) => varName -> TypeArray(typ)
         }.toMap
         accu ++ sctBindings2
 
-      case (accu: Context,cond : Conditional) =>
+      case (accu: Context, cond: Conditional) =>
         // a nested conditional
         val condBindings = applyConditional(cond, accu ++ ctxInner)
-        val condBindings2 = condBindings.map{
+        val condBindings2 = condBindings.map {
           case (varName, typ) => varName -> TypeArray(typ)
         }.toMap
         accu ++ condBindings2
@@ -558,29 +547,29 @@
 
     // Add an array type to all variables defined in the scatter body
     val bodyBindings = cond.body.foldLeft(Map.empty[String, Type]) {
-      case (accu: Context, decl : Declaration) =>
+      case (accu: Context, decl: Declaration) =>
         val (varName, typ) = applyDecl(decl, accu ++ ctxOuter)
         accu + (varName -> TypeOptional(typ))
 
       case (accu: Context, call: Call) =>
         val (callName, callType) = applyCall(call, accu ++ ctxOuter)
-        val callOutput = callType.output.map{
+        val callOutput = callType.output.map {
           case (name, t) => name -> TypeOptional(t)
         }.toMap
         accu + (callName -> TypeCall(callType.name, callOutput))
 
-      case (accu: Context, subSct : Scatter) =>
+      case (accu: Context, subSct: Scatter) =>
         // a nested scatter
         val sctBindings = applyScatter(subSct, accu ++ ctxOuter)
-        val sctBindings2 = sctBindings.map{
+        val sctBindings2 = sctBindings.map {
           case (varName, typ) => varName -> TypeOptional(typ)
         }.toMap
         accu ++ sctBindings2
 
-      case (accu: Context,cond : Conditional) =>
+      case (accu: Context, cond: Conditional) =>
         // a nested conditional
         val condBindings = applyConditional(cond, accu ++ ctxOuter)
-        val condBindings2 = condBindings.map{
+        val condBindings2 = condBindings.map {
           case (varName, typ) => varName -> TypeOptional(typ)
         }.toMap
         accu ++ condBindings2
@@ -634,8 +623,7 @@
   //
   // check if the WDL document is correctly typed. Otherwise, throw an exception
   // describing the problem in a human readable fashion.
-  def apply(doc: Document,
-            ctxOuter : Context = Map.empty): Context = {
+  def apply(doc: Document, ctxOuter: Context = Map.empty): Context = {
     val context: Context = doc.elements.foldLeft(ctxOuter) {
       case (accu: Context, task: Task) =>
         val tt = applyTask(task, accu)
