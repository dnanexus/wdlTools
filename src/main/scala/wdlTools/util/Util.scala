package wdlTools.util

import collection.JavaConverters._
import java.net.URI
import java.nio.file.{Files, Path, Paths}

import com.typesafe.config.ConfigFactory

/**
  * Enumeration for verbosity level.
  * The values are in increasing order, so that they can be compared using integer comparison
  * operators, e.g. `if (verbosity > Normal) { println("debugging") }`.
  */
object Verbosity extends Enumeration {
  type Verbosity = Value
  val Quiet, Normal, Verbose = Value
}
import Verbosity._

/**
  * Common configuration options used by syntax classes.
  * @param localDirectories local directories to search for imports.
  * @param verbosity verbosity level.
  * @param antlr4Trace whether to turn on tracing in the ANTLR4 parser.
  */
case class Options(localDirectories: Seq[Path] = Vector.empty,
                   verbosity: Verbosity = Normal,
                   antlr4Trace: Boolean = false)

object Util {

  /**
    * The current wdlTools version.
    * @return
    */
  def getVersion: String = {
    val config = ConfigFactory.load("application.conf")
    config.getString("wdlTools.version")
  }

  /**
    * Determines the local path to a URI's file. The path will be the URI's file name relative to the parent; the
    * current working directory is used as the parent unless `parent` is specified. If the URI indicates a local path
    * and `ovewrite` is `true`, then the absolute local path is returned unless `parent` is specified.
    *
    * @param uri a URI, which might be a local path, a file:// uri, or an http(s):// uri)
    * @param parent The directory to which the local file should be made relative
    * @param selfOk Whether it is allowed to return the absolute path of a URI that is a local file, rather than making
    *               it relative to the current directory; ignored if `parent` is defined
    * @return The Path to the local file
    */
  def getLocalPath(uri: URI, parent: Option[Path] = None, selfOk: Boolean = true): Path = {
    uri.getScheme match {
      case null | "" | "file" =>
        val path = Paths.get(uri.getPath)

        if (parent.isDefined) {
          parent.get.resolve(path.getFileName)
        } else if (selfOk || !Files.exists(path)) {
          path.toAbsolutePath
        } else {
          Paths.get("").toAbsolutePath.resolve(path.getFileName)
        }
      case _ =>
        parent.getOrElse(Paths.get("")).resolve(Paths.get(uri.getPath).getFileName)
    }
  }

  /**
    * Reads the lines from a file and concatenates the lines using the system line separator.
    * @param path the path to the file
    * @return
    */
  def readFromFile(path: Path): String = {
    val source = io.Source.fromFile(path.toString)
    try source.getLines.mkString(System.lineSeparator())
    finally source.close()
  }

  /**
<<<<<<< HEAD
    * Pretty formats a Scala value similar to its source represention.
=======
    * Write a collection of documents, which is a map of URIs to sequences of lines, to
    * disk by converting each URI to a local path.
    * @param docs the documents to write
    * @param outputDir the output directory; if None, the URI is converted to an absolute path if possible
    * @param overwrite whether it is okay to overwrite an existing file
    */
  def writeLinesToFiles(docs: Map[URI, Seq[String]],
                        outputDir: Option[Path],
                        overwrite: Boolean = false): Unit = {
    docs.foreach {
      case (uri, lines) =>
        val outputPath = Util.getLocalPath(uri, outputDir, overwrite)
        Files.write(outputPath, lines.asJava)
    }
  }

  /**
    * Write a collection of documents, which is a map of URIs to contents, to disk by converting
    * each URI to a local path.
    * @param docs the documents to write
    * @param outputDir the output directory; if None, the URI is converted to an absolute path if possible
    * @param overwrite whether it is okay to overwrite an existing file
    */
  def writeContentsToFiles(docs: Map[URI, String],
                           outputDir: Option[Path],
                           overwrite: Boolean = false): Unit = {
    docs.foreach {
      case (uri, contents) =>
        val outputPath = Util.getLocalPath(uri, outputDir, overwrite)
        Files.write(outputPath, contents.getBytes())
    }
  }

  /**
    * Pretty prints a Scala value similar to its source represention.
>>>>>>> ecb89509
    * Particularly useful for case classes.
    * @see https://gist.github.com/carymrobbins/7b8ed52cd6ea186dbdf8
    * @param a - The value to pretty print.
    * @param indentSize - Number of spaces for each indent.
    * @param maxElementWidth - Largest element size before wrapping.
    * @param depth - Initial depth to pretty print indents.
    * @return
    */
  def prettyFormat(a: Any,
                   indentSize: Int = 2,
                   maxElementWidth: Int = 30,
                   depth: Int = 0): String = {
    val indent = " " * depth * indentSize
    val fieldIndent = indent + (" " * indentSize)
    val thisDepth = prettyFormat(_: Any, indentSize, maxElementWidth, depth)
    val nextDepth = prettyFormat(_: Any, indentSize, maxElementWidth, depth + 1)
    a match {
      // Make Strings look similar to their literal form.
      case s: String =>
        val replaceMap = Seq(
            "\n" -> "\\n",
            "\r" -> "\\r",
            "\t" -> "\\t",
            "\"" -> "\\\""
        )
        '"' + replaceMap.foldLeft(s) { case (acc, (c, r)) => acc.replace(c, r) } + '"'
      // For an empty Seq just use its normal String representation.
      case xs: Seq[_] if xs.isEmpty => xs.toString()
      case xs: Seq[_]               =>
        // If the Seq is not too long, pretty print on one line.
        val resultOneLine = xs.map(nextDepth).toString()
        if (resultOneLine.length <= maxElementWidth) return resultOneLine
        // Otherwise, build it with newlines and proper field indents.
        val result = xs.map(x => s"\n$fieldIndent${nextDepth(x)}").toString()
        result.substring(0, result.length - 1) + "\n" + indent + ")"
      // Product should cover case classes.
      case p: Product =>
        val prefix = p.productPrefix
        // We'll use reflection to get the constructor arg names and values.
        val cls = p.getClass
        val fields = cls.getDeclaredFields.filterNot(_.isSynthetic).map(_.getName)
        val values = p.productIterator.toSeq
        // If we weren't able to match up fields/values, fall back to toString.
        if (fields.length != values.length) return p.toString
        fields.zip(values).toList match {
          // If there are no fields, just use the normal String representation.
          case Nil => p.toString
          // If there is just one field, let's just print it as a wrapper.
          case (_, value) :: Nil => s"$prefix(${thisDepth(value)})"
          // If there is more than one field, build up the field names and values.
          case kvps =>
            val prettyFields = kvps.map { case (k, v) => s"$fieldIndent$k = ${nextDepth(v)}" }
            // If the result is not too long, pretty print on one line.
            val resultOneLine = s"$prefix(${prettyFields.mkString(", ")})"
            if (resultOneLine.length <= maxElementWidth) return resultOneLine
            // Otherwise, build it with newlines and proper field indents.
            s"$prefix(\n${prettyFields.mkString(",\n")}\n$indent)"
        }
      // If we haven't specialized this type, just use its toString.
      case _ => a.toString
    }
  }
}<|MERGE_RESOLUTION|>--- conflicted
+++ resolved
@@ -78,9 +78,6 @@
   }
 
   /**
-<<<<<<< HEAD
-    * Pretty formats a Scala value similar to its source represention.
-=======
     * Write a collection of documents, which is a map of URIs to sequences of lines, to
     * disk by converting each URI to a local path.
     * @param docs the documents to write
@@ -115,8 +112,7 @@
   }
 
   /**
-    * Pretty prints a Scala value similar to its source represention.
->>>>>>> ecb89509
+    * Pretty formats a Scala value similar to its source represention.
     * Particularly useful for case classes.
     * @see https://gist.github.com/carymrobbins/7b8ed52cd6ea186dbdf8
     * @param a - The value to pretty print.
