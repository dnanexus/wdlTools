--- conflicted
+++ resolved
@@ -158,7 +158,6 @@
   }
 
   // Array[Object] read_objects(String|File)
-<<<<<<< HEAD
   private def read_objects(args: Vector[WV], text: TextSource): WV_Array = {
     val file = getWdlFile(args, text)
     val content = iosp.readFile(file.value)
@@ -166,7 +165,7 @@
     if (lines.size < 2)
       throw new EvalException(s"read_object : file ${file.toString} must contain at least two",
                               text,
-                              docSourceURL)
+                              docSourceUrl)
     val keys = lines.head.split("\t")
     val objects = lines.tail.map{ line =>
       val values = line.split("\t")
@@ -174,7 +173,7 @@
         throw new EvalException(
           s"read_object : the number of keys (${keys.size}) must be the same as the number of values (${values.size})",
           text,
-          docSourceURL
+          docSourceUrl
         )
       // Note all the values are going to be strings here. This probably isn't what
       // the user wants.
@@ -195,18 +194,9 @@
       Serialize.fromJson(content.parseJson)
     } catch {
       case e : JsonSerializationException =>
-        throw new EvalException(e.getMessage, text, docSourceURL)
-    }
-  }
-
-=======
-  private def read_objects(args: Vector[WV], text: TextSource): WV_Object =
-    throw new EvalException("not implemented", text, docSourceUrl)
-
-  // mixed read_json(String|File)
-  private def read_json(args: Vector[WV], text: TextSource): WV_Object =
-    throw new EvalException("not implemented", text, docSourceUrl)
->>>>>>> 25f59947
+        throw new EvalException(e.getMessage, text, docSourceUrl)
+    }
+  }
 
   // Int read_int(String|File)
   //
@@ -340,12 +330,11 @@
   // File write_objects(Array[Object])
   //
   private def write_objects(args: Vector[WV], text: TextSource): WV_File = {
-<<<<<<< HEAD
     assert(args.size == 1)
     val objs = coercion.coerceTo(WT_Array(WT_Object), args.head, text).asInstanceOf[WV_Array]
     val objArray = objs.value.asInstanceOf[Vector[WV_Object]]
     if (objArray.isEmpty)
-      throw new EvalException("write_objects: empty input array", text, docSourceURL)
+      throw new EvalException("write_objects: empty input array", text, docSourceUrl)
 
     // check that all objects have the same keys
     val fstObj = objArray(0)
@@ -353,7 +342,7 @@
     objArray.tail.foreach{ obj =>
       if (obj.members.keys.toSet != keys)
         throw new EvalException("write_objects: the keys are not the same for all objects in the array",
-                                text, docSourceURL)
+                                text, docSourceUrl)
     }
 
     val keyLine = fstObj.members.keys.mkString("\t")
@@ -373,18 +362,11 @@
         Serialize.toJson(args.head)
       } catch {
         case e : JsonSerializationException =>
-          throw new EvalException(e.getMessage, text, docSourceURL)
+          throw new EvalException(e.getMessage, text, docSourceUrl)
       }
     val tmpFile: Path = iosp.mkTempFile()
     iosp.writeFile(tmpFile, jsv.prettyPrint)
     WV_File(tmpFile.toString)
-=======
-    throw new EvalException("write_objects: not implemented", text, docSourceUrl)
-  }
-
-  private def write_json(args: Vector[WV], text: TextSource): WV_File = {
-    throw new EvalException("write_json: not implemented", text, docSourceUrl)
->>>>>>> 25f59947
   }
 
   // Our size implementation is a little bit more general than strictly necessary.
