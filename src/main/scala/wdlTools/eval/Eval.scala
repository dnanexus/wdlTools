--- conflicted
+++ resolved
@@ -4,13 +4,9 @@
 
 import wdlTools.eval.WdlValues._
 import wdlTools.syntax.{TextSource, WdlVersion}
-<<<<<<< HEAD
+
 import wdlTools.types.{TypedAbstractSyntax => TAT, WdlTypes}
-import wdlTools.util.{EvalConfig, Options}
-=======
-import wdlTools.types.{TypedAbstractSyntax => TAT}
 import wdlTools.util.{Options, Util}
->>>>>>> 018563bd
 
 case class Eval(opts: Options,
                 evalCfg: EvalConfig,
