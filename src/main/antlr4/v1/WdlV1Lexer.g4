--- conflicted
+++ resolved
@@ -126,11 +126,6 @@
 
 mode CurlyCommand;
 
-<<<<<<< HEAD
-CommandEscapedChar: ESC . -> type(CommandStringPart);
-CommandUnicodeEscape: '\\u' (HexDigit (HexDigit (HexDigit HexDigit?)?)?)?;
-=======
->>>>>>> 25194eed
 CommandTildeString: '~'  -> type(CommandStringPart);
 CommandDollarString: '$' -> type(CommandStringPart);
 CommandCurlyString: '{' -> type(CommandStringPart);
@@ -173,23 +168,13 @@
 
 mode MetaSquoteString;
 
-<<<<<<< HEAD
-MetaSquoteEscapedChar: ESC . -> type(MetaStringPart);
-MetaSquoteUnicodeEscape: '\\u' (HexDigit (HexDigit (HexDigit HexDigit?)?)?)? -> type(MetaStringPart);
-=======
 MetaEscStringPart: EscapeSequence;
->>>>>>> 25194eed
 MetaEndSquote: '\'' ->  popMode, type(MetaSquote), popMode;
 MetaStringPart: ~[\r\n'\\]+;
 
 mode MetaDquoteString;
 
-<<<<<<< HEAD
-MetaDquoteEscapedChar: ESC . -> type(MetaStringPart);
-MetaDquoteUnicodeEscape: '\\u' (HexDigit (HexDigit (HexDigit HexDigit?)?)?) -> type(MetaStringPart);
-=======
 MetaDquoteEscapedChar: EscapeSequence -> type(MetaEscStringPart);
->>>>>>> 25194eed
 MetaEndDquote: '"' ->  popMode, type(MetaDquote), popMode;
 MetaDquoteStringPart: ~[\r\n"\\]+ -> type(MetaStringPart);
 
@@ -225,19 +210,12 @@
 	: [a-zA-Z0-9_]+
 	;
 
-<<<<<<< HEAD
-fragment EscapeSequence
-	: ESC [tn"'\\]
-	| ESC ([0-3]? [0-7])? [0-7]
-	| ESC UnicodeEsc
-=======
 fragment OctDigit
   : [0-7]
   ;
 
 fragment HexDigit
 	: [0-9a-fA-F]
->>>>>>> 25194eed
 	;
 
 fragment OctEsc
