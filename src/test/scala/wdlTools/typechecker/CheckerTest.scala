package wdlTools.typechecker

import collection.JavaConverters._
import java.nio.file.{Files, Path, Paths}

import org.scalatest.{FlatSpec, Matchers}
import wdlTools.syntax.v1_0.ParseAll
import wdlTools.util.{Options, SourceCode, Util}

class CheckerTest extends FlatSpec with Matchers {
<<<<<<< HEAD
  private lazy val wdlSourceDirs: Vector[Path] = {
    val p1: Path = Paths.get(getClass.getResource("/typechecker/v1_0/tasks/positive").getPath)
    val p2: Path = Paths.get(getClass.getResource("/typechecker/v1_0/workflows/positive").getPath)
    Vector(p1, p2)
  }
  private lazy val conf = Options(antlr4Trace = false, localDirectories = wdlSourceDirs)
  private val loader = SourceCode.Loader(conf)
  private val parser = ParseAll(conf, loader)
  private val stdlib = Stdlib(conf)
=======
  private val positivePath =
    Paths.get(getClass.getResource("/typechecker/v1_0/tasks/positive").getPath)
  private val opts = Options(antlr4Trace = false, localDirectories = Some(Vector(positivePath)))
  private val loader = SourceCode.Loader(opts)
  private val parser = ParseAll(opts, loader)
  private val stdlib = Stdlib(opts)
>>>>>>> 2ff59433
  private val checker = Checker(stdlib)

  // Get a list of WDL files from a resource directory.
  private def getWdlSourceFiles(dirname: String): Vector[Path] = {
    val d: String = getClass.getResource(dirname).getPath
    val folder = Paths.get(d)
    Files.exists(folder) shouldBe true
    Files.isDirectory(folder) shouldBe true
    val allFiles: Vector[Path] = Files.list(folder).iterator().asScala.toVector
    allFiles.filter(p => Files.isRegularFile(p) && p.toString.endsWith(".wdl"))
  }

  it should "type check tasks (positive cases)" in {
    val positiveCases = getWdlSourceFiles("/typechecker/v1_0/tasks/positive")
    for (pc <- positiveCases) {
      val doc = parser.parse(Util.getURL(pc))
      try {
        checker.apply(doc)
      } catch {
        case e: Throwable =>
          throw new RuntimeException(s"Type error in file ${pc}")
      }
    }
  }

  it should "type check tasks (negative cases)" in {
    val negativeCases = getWdlSourceFiles("/typechecker/v1_0/tasks/negative")
    for (pc <- negativeCases) {
      val doc = parser.parse(Util.getURL(pc))
      val checkVal =
        try {
          checker.apply(doc)
          true
        } catch {
          case e: Throwable =>
            // This file should NOT pass type validation.
            // The exception is expected at this point.
            false
        }
      if (checkVal) {
        throw new RuntimeException(s"Type error missed in file ${pc}")
      }
    }
  }

  it should "type check workflows (positive cases)" taggedAs Edge in {
    val positiveCases =
      getWdlSourceFiles("/typechecker/v1_0/workflows/positive")
        .filter(p => p.toString contains "import")

    for (pc <- positiveCases) {
<<<<<<< HEAD
      val doc = parser.parse(URL.fromPath(pc))
=======
      val doc = parser.parse(Util.getURL(pc))
>>>>>>> 2ff59433
      try {
        checker.apply(doc)
      } catch {
        case e: Throwable =>
          System.out.println(s"Type error in file ${pc}")
          throw e
      }
    }
  }

  it should "type check workflows (negative cases)" in {
    val negativeCases = getWdlSourceFiles("/typechecker/v1_0/workflows/negative")
    for (nc <- negativeCases) {
      val doc = parser.parse(Util.getURL(nc))
      val checkVal =
        try {
          checker.apply(doc)
          true
        } catch {
          case e: Throwable =>
            // This file should NOT pass type validation
            // The exception is expected at this point.
            false
        }
      if (checkVal)
        throw new RuntimeException(s"Type error missed in file ${nc}")
    }
  }
}<|MERGE_RESOLUTION|>--- conflicted
+++ resolved
@@ -8,24 +8,16 @@
 import wdlTools.util.{Options, SourceCode, Util}
 
 class CheckerTest extends FlatSpec with Matchers {
-<<<<<<< HEAD
   private lazy val wdlSourceDirs: Vector[Path] = {
     val p1: Path = Paths.get(getClass.getResource("/typechecker/v1_0/tasks/positive").getPath)
     val p2: Path = Paths.get(getClass.getResource("/typechecker/v1_0/workflows/positive").getPath)
     Vector(p1, p2)
   }
-  private lazy val conf = Options(antlr4Trace = false, localDirectories = wdlSourceDirs)
-  private val loader = SourceCode.Loader(conf)
-  private val parser = ParseAll(conf, loader)
-  private val stdlib = Stdlib(conf)
-=======
-  private val positivePath =
-    Paths.get(getClass.getResource("/typechecker/v1_0/tasks/positive").getPath)
-  private val opts = Options(antlr4Trace = false, localDirectories = Some(Vector(positivePath)))
+  private val opts = Options(antlr4Trace = false,
+                             localDirectories = Some(wdlSourceDirs))
   private val loader = SourceCode.Loader(opts)
   private val parser = ParseAll(opts, loader)
   private val stdlib = Stdlib(opts)
->>>>>>> 2ff59433
   private val checker = Checker(stdlib)
 
   // Get a list of WDL files from a resource directory.
@@ -77,11 +69,7 @@
         .filter(p => p.toString contains "import")
 
     for (pc <- positiveCases) {
-<<<<<<< HEAD
-      val doc = parser.parse(URL.fromPath(pc))
-=======
       val doc = parser.parse(Util.getURL(pc))
->>>>>>> 2ff59433
       try {
         checker.apply(doc)
       } catch {
