package wdlTools.syntax.draft_2

import java.nio.file.Paths

import org.scalatest.flatspec.AnyFlatSpec
import org.scalatest.matchers.should.Matchers

import wdlTools.syntax.{Comment, Edge, SyntaxException, TextSource}
import wdlTools.syntax.draft_2.ConcreteSyntax._
import wdlTools.util.Verbosity.Quiet
import wdlTools.util.{Options, SourceCode, Util}

class ConcreteSyntaxDraft2Test extends AnyFlatSpec with Matchers {
  private val sourcePath = Paths.get(getClass.getResource("/wdlTools/syntax/draft_2").getPath)
  private val tasksDir = sourcePath.resolve("tasks")
  private val workflowsDir = sourcePath.resolve("workflows")
  private val opts = Options(
      antlr4Trace = false,
      verbosity = Quiet,
      localDirectories = Vector(tasksDir, workflowsDir)
  )

  private def getTaskSource(fname: String): SourceCode = {
    SourceCode.loadFrom(Util.pathToUrl(tasksDir.resolve(fname)))
  }

  private def getWorkflowSource(fname: String): SourceCode = {
    SourceCode.loadFrom(Util.pathToUrl(workflowsDir.resolve(fname)))
  }

  private def getDocument(sourceCode: SourceCode, conf: Options = opts): Document = {
<<<<<<< HEAD
    ParseTop(conf,
             grammarFactory.createGrammar(sourceCode.toString),
             sourceCode.toString,
             Some(sourceCode.url)).parseDocument
=======
    ParseTop(conf, WdlDraft2Grammar.newInstance(sourceCode, Vector.empty, opts)).parseDocument
>>>>>>> aa938f06
  }

  it should "handle various types" in {
    val doc = getDocument(getTaskSource("types.wdl"))

    doc.elements.size shouldBe 1
    val elem = doc.elements(0)
    elem shouldBe a[Task]
    val task = elem.asInstanceOf[Task]

    val InputSection(decls, _) = task.input.get
    decls(0) should matchPattern { case Declaration("i", TypeInt(_), None, _)     => }
    decls(1) should matchPattern { case Declaration("s", TypeString(_), None, _)  => }
    decls(2) should matchPattern { case Declaration("x", TypeFloat(_), None, _)   => }
    decls(3) should matchPattern { case Declaration("b", TypeBoolean(_), None, _) => }
    decls(4) should matchPattern { case Declaration("f", TypeFile(_), None, _)    => }
    decls(5) should matchPattern {
      case Declaration("p1", TypePair(_: TypeInt, _: TypeString, _), None, _) =>
    }
    decls(6) should matchPattern {
      case Declaration("p2", TypePair(_: TypeFloat, _: TypeFile, _), None, _) =>
    }
    decls(7) should matchPattern {
      case Declaration("p3", TypePair(_: TypeBoolean, _: TypeBoolean, _), None, _) =>
    }
    decls(8) should matchPattern {
      case Declaration("ia", TypeArray(_: TypeInt, false, _), None, _) =>
    }
    decls(9) should matchPattern {
      case Declaration("sa", TypeArray(_: TypeString, false, _), None, _) =>
    }
    decls(10) should matchPattern {
      case Declaration("xa", TypeArray(_: TypeFloat, false, _), None, _) =>
    }
    decls(11) should matchPattern {
      case Declaration("ba", TypeArray(_: TypeBoolean, false, _), None, _) =>
    }
    decls(12) should matchPattern {
      case Declaration("fa", TypeArray(_: TypeFile, false, _), None, _) =>
    }
    decls(13) should matchPattern {
      case Declaration("m_si", TypeMap(_: TypeInt, _: TypeString, _), None, _) =>
    }
    decls(14) should matchPattern {
      case Declaration("m_ff", TypeMap(_: TypeFile, _: TypeFile, _), None, _) =>
    }
    decls(15) should matchPattern {
      case Declaration("m_bf", TypeMap(_: TypeBoolean, _: TypeFloat, _), None, _) =>
    }
  }

  it should "handle types and expressions" in {
    val doc = getDocument(getTaskSource("expressions.wdl"))

    doc.elements.size shouldBe 1
    val elem = doc.elements(0)
    elem shouldBe a[Task]
    val task = elem.asInstanceOf[Task]

    task.input.get.declarations(0) should matchPattern {
      case Declaration("i", _: TypeInt, Some(ExprInt(3, _)), _) =>
    }
    task.input.get.declarations(1) should matchPattern {
      case Declaration("s", _: TypeString, Some(ExprString("hello world", _)), _) =>
    }
    task.input.get.declarations(2) should matchPattern {
      case Declaration("x", _: TypeFloat, Some(ExprFloat(4.3, _)), _) =>
    }
    task.input.get.declarations(3) should matchPattern {
      case Declaration("f", _: TypeFile, Some(ExprString("/dummy/x.txt", _)), _) =>
    }
    task.input.get.declarations(4) should matchPattern {
      case Declaration("b", _: TypeBoolean, Some(ExprBoolean(false, _)), _) =>
    }
    task.input.get.declarations(5) should matchPattern {
      case Declaration(
          "ia",
          TypeArray(_: TypeInt, false, _),
          Some(ExprArrayLiteral(Vector(ExprInt(1, _), ExprInt(2, _), ExprInt(3, _)), _)),
          _
          ) =>
    }
    task.input.get.declarations(6) should matchPattern {
      case Declaration("ia",
                       TypeArray(_: TypeInt, true, _),
                       Some(ExprArrayLiteral(Vector(ExprInt(10, _)), _)),
                       _) =>
    }
    task.input.get.declarations(7) should matchPattern {
      case Declaration("m", TypeMap(TypeInt(_), TypeString(_), _), Some(ExprMapLiteral(_, _)), _) =>
    }
    task.input.get.declarations(8) should matchPattern {
      case Declaration("o", _: TypeObject, Some(ExprObjectLiteral(_, _)), _) =>
    }
    /*(Map("A" -> ExprInt(1, _),
     "B" -> ExprInt(2, _,
     _))), _)) */

    task.input.get.declarations(9) should matchPattern {
      case Declaration("twenty_threes",
                       TypePair(TypeInt(_), TypeString(_), _),
                       Some(ExprPair(ExprInt(23, _), ExprString("twenty-three", _), _)),
                       _) =>
    }

    // Logical expressions
    task.declarations(0) should matchPattern {
      case Declaration("b2",
                       _: TypeBoolean,
                       Some(ExprLor(ExprBoolean(true, _), ExprBoolean(false, _), _)),
                       _) =>
    }
    task.declarations(1) should matchPattern {
      case Declaration("b3",
                       _: TypeBoolean,
                       Some(ExprLand(ExprBoolean(true, _), ExprBoolean(false, _), _)),
                       _) =>
    }
    task.declarations(2) should matchPattern {
      case Declaration("b4", _: TypeBoolean, Some(ExprEqeq(ExprInt(3, _), ExprInt(5, _), _)), _) =>
    }
    task.declarations(3) should matchPattern {
      case Declaration("b5", _: TypeBoolean, Some(ExprLt(ExprInt(4, _), ExprInt(5, _), _)), _) =>
    }
    task.declarations(4) should matchPattern {
      case Declaration("b6", _: TypeBoolean, Some(ExprGte(ExprInt(4, _), ExprInt(5, _), _)), _) =>
    }
    task.declarations(5) should matchPattern {
      case Declaration("b7", _: TypeBoolean, Some(ExprNeq(ExprInt(6, _), ExprInt(7, _), _)), _) =>
    }
    task.declarations(6) should matchPattern {
      case Declaration("b8", _: TypeBoolean, Some(ExprLte(ExprInt(6, _), ExprInt(7, _), _)), _) =>
    }
    task.declarations(7) should matchPattern {
      case Declaration("b9", _: TypeBoolean, Some(ExprGt(ExprInt(6, _), ExprInt(7, _), _)), _) =>
    }
    task.declarations(8) should matchPattern {
      case Declaration("b10", _: TypeBoolean, Some(ExprNegate(ExprIdentifier("b2", _), _)), _) =>
    }

    // Arithmetic
    task.declarations(9) should matchPattern {
      case Declaration("j", _: TypeInt, Some(ExprAdd(ExprInt(4, _), ExprInt(5, _), _)), _) =>
    }
    task.declarations(10) should matchPattern {
      case Declaration("j1", _: TypeInt, Some(ExprMod(ExprInt(4, _), ExprInt(10, _), _)), _) =>
    }
    task.declarations(11) should matchPattern {
      case Declaration("j2", _: TypeInt, Some(ExprDivide(ExprInt(10, _), ExprInt(7, _), _)), _) =>
    }
    task.declarations(12) should matchPattern {
      case Declaration("j3", _: TypeInt, Some(ExprIdentifier("j", _)), _) =>
    }
    task.declarations(13) should matchPattern {
      case Declaration("j4",
                       _: TypeInt,
                       Some(ExprAdd(ExprIdentifier("j", _), ExprInt(19, _), _)),
                       _) =>
    }

    task.declarations(14) should matchPattern {
      case Declaration("k",
                       _: TypeInt,
                       Some(ExprAt(ExprIdentifier("ia", _), ExprInt(3, _), _)),
                       _) =>
    }
    task.declarations(15) should matchPattern {
      case Declaration(
          "k2",
          _: TypeInt,
          Some(ExprApply("f", Vector(ExprInt(1, _), ExprInt(2, _), ExprInt(3, _)), _)),
          _
          ) =>
    }

    /*    val m = task.declarations(23).expr
    m should matchPattern {
      case Map(ExprInt(1, _) -> ExprString("a", _),
                                      ExprInt(2, _) -> ExprString("b", _)),
    _)),*/

    task.declarations(16) should matchPattern {
      case Declaration("k3",
                       _: TypeInt,
                       Some(ExprIfThenElse(ExprBoolean(true, _), ExprInt(1, _), ExprInt(2, _), _)),
                       _) =>
    }
    task.declarations(17) should matchPattern {
      case Declaration("k4", _: TypeInt, Some(ExprGetName(ExprIdentifier("x", _), "a", _)), _) =>
    }
  }

  it should "handle get name" in {
    val doc = getDocument(getTaskSource("get_name_bug.wdl"))

    doc.elements.size shouldBe 1
    val elem = doc.elements(0)
    elem shouldBe a[Task]
    val task = elem.asInstanceOf[Task]

    task.name shouldBe "district"
    task.declarations(0) should matchPattern {
      case Declaration("k", TypeInt(_), Some(ExprGetName(ExprIdentifier("x", _), "a", _)), _) =>
    }
    task.output shouldBe None
    task.command should matchPattern {
      case CommandSection(Vector(), _) =>
    }
    task.meta shouldBe None
    task.parameterMeta shouldBe None
  }

  it should "detect a wrong comment style" in {
    val confQuiet = opts.copy(verbosity = Quiet)
    assertThrows[Exception] {
      getDocument(getTaskSource("wrong_comment_style.wdl"), confQuiet)
    }
  }

  it should "parse a task with an output section only" in {
    val doc = getDocument(getTaskSource("output_section.wdl"))

    doc.elements.size shouldBe 1
    val elem = doc.elements(0)
    elem shouldBe a[Task]
    val task = elem.asInstanceOf[Task]

    task.name shouldBe "wc"
    task.output.get should matchPattern {
      case OutputSection(Vector(Declaration("num_lines", TypeInt(_), Some(ExprInt(3, _)), _)), _) =>
    }
  }

  it should "parse a task" in {
    val doc = getDocument(getTaskSource("wc.wdl"))

    doc.comments(1) should matchPattern {
      case Comment("# A task that counts how many lines a file has", TextSource(1, 0, 1, 46)) =>
    }
    doc.comments(4) should matchPattern {
      case Comment("# Just a random declaration", TextSource(4, 2, 4, 29)) =>
    }
    doc.comments(7) should matchPattern {
      case Comment("# comment after bracket", TextSource(7, 12, 7, 35)) =>
    }
    doc.comments(8) should matchPattern {
      case Comment("# Int num_lines = read_int(stdout())", TextSource(8, 4, 8, 40)) =>
    }
    doc.comments(9) should matchPattern {
      case Comment("# end of line comment", TextSource(9, 23, 9, 44)) =>
    }
    doc.comments(18) should matchPattern {
      case Comment("# The comment below is empty", TextSource(18, 4, 18, 32)) =>
    }
    doc.comments(19) should matchPattern {
      case Comment("#", TextSource(19, 4, 19, 5)) =>
    }

    doc.elements.size shouldBe 1
    val elem = doc.elements(0)
    elem shouldBe a[Task]
    val task = elem.asInstanceOf[Task]

    task.name shouldBe "wc"
    task.input.get should matchPattern {
      case InputSection(Vector(Declaration("inp_file", _: TypeFile, None, _)), _) =>
    }
    task.declarations should matchPattern {
      case Vector(
          Declaration("i", TypeInt(_), Some(ExprAdd(ExprInt(4, _), ExprInt(5, _), _)), _)
          ) =>
    }
    task.output.get should matchPattern {
      case OutputSection(Vector(Declaration("num_lines", _: TypeInt, Some(ExprInt(3, _)), _)), _) =>
    }
    task.command shouldBe a[CommandSection]
    task.command.parts.size shouldBe 3
    task.command.parts(0) should matchPattern {
      case ExprString("\n    # this is inside the command and so not a WDL comment\n    wc -l ",
                      _) =>
    }
    task.command.parts(1) should matchPattern {
      case ExprIdentifier("inp_file", _) =>
    }

    task.meta.get shouldBe a[MetaSection]
    task.meta.get.kvs.size shouldBe 1
    val mkv = task.meta.get.kvs.head
    mkv should matchPattern {
      case MetaKV("author", "Robin Hood", _) =>
    }

    task.parameterMeta.get shouldBe a[ParameterMetaSection]
    task.parameterMeta.get.kvs.size shouldBe 1
    val mpkv = task.parameterMeta.get.kvs.head
    mpkv should matchPattern {
      case MetaKV("inp_file", "just because", _) =>
    }
  }

  it should "detect when a task section appears twice" in {
    assertThrows[Exception] {
      getDocument(getTaskSource("multiple_input_section.wdl"))
    }
  }

  it should "handle string interpolation" in {
    val doc = getDocument(getTaskSource("interpolation.wdl"))

    doc.elements.size shouldBe 1
    val elem = doc.elements(0)
    elem shouldBe a[Task]
    val task = elem.asInstanceOf[Task]

    task.name shouldBe "foo"
    task.input.get shouldBe a[InputSection]
    task.input.get.declarations.size shouldBe 2
    task.input.get.declarations(0) should matchPattern {
      case Declaration("min_std_max_min", TypeInt(_), None, _) =>
    }
    task.input.get.declarations(1) should matchPattern {
      case Declaration("prefix", TypeString(_), None, _) =>
    }

    task.command shouldBe a[CommandSection]
    task.command.parts(0) should matchPattern {
      case ExprString("\n    echo ", _) =>
    }
    task.command.parts(1) should matchPattern {
      case ExprPlaceholderSep(ExprString(",", _), ExprIdentifier("min_std_max_min", _), _) =>
    }
  }

  it should "parse a simple workflow" in {
    val doc = getDocument(getWorkflowSource("I.wdl"))
    doc.elements.size shouldBe 0

    val wf = doc.workflow.get
    wf shouldBe a[Workflow]

    wf.name shouldBe "biz"
    wf.body.size shouldBe 3

    val calls = wf.body.collect {
      case x: Call => x
    }
    calls.size shouldBe 1
    calls(0) should matchPattern {
      case Call("bar", Some(CallAlias("boz", _)), _, _) =>
    }
    calls(0).inputs.get.value should matchPattern {
      case Vector(CallInput("i", ExprIdentifier("s", _), _)) =>
    }

    val scatters = wf.body.collect {
      case x: Scatter => x
    }
    scatters.size shouldBe 1
    scatters(0).identifier shouldBe "i"
    scatters(0).expr should matchPattern {
      case ExprArrayLiteral(Vector(ExprInt(1, _), ExprInt(2, _), ExprInt(3, _)), _) =>
    }
    scatters(0).body.size shouldBe 1
    scatters(0).body(0) should matchPattern {
      case Call("add", None, _, _) =>
    }
    val call = scatters(0).body(0).asInstanceOf[Call]
    call.inputs.get.value should matchPattern {
      case Vector(CallInput("x", ExprIdentifier("i", _), _)) =>
    }

    val conditionals = wf.body.collect {
      case x: Conditional => x
    }
    conditionals.size shouldBe 1
    conditionals(0).expr should matchPattern {
      case ExprEqeq(ExprBoolean(true, _), ExprBoolean(false, _), _) =>
    }
    conditionals(0).body should matchPattern {
      case Vector(Call("sub", None, _, _)) =>
    }
    conditionals(0).body(0).asInstanceOf[Call].inputs.size shouldBe 0

    wf.meta.get shouldBe a[MetaSection]
    wf.meta.get.kvs.size shouldEqual 1
    wf.meta.get.kvs.head.value shouldEqual "Robert Heinlein"
    wf.meta.get.kvs should matchPattern {
      case Vector(MetaKV("author", "Robert Heinlein", _)) =>
    }
  }

  it should "handle import statements" in {
    val doc = getDocument(getWorkflowSource("imports.wdl"))

    val imports = doc.elements.collect {
      case x: ImportDoc => x
    }
    imports.size shouldBe 2

    doc.workflow should not be empty

    val calls: Vector[Call] = doc.workflow.get.body.collect {
      case call: Call => call
    }
    calls(0).name shouldBe "I.biz"
    calls(1).name shouldBe "I.undefined"
    calls(2).name shouldBe "wc"
  }

  it should "parse a workflow that is illegal in v1.0" in {
    val _ = getDocument(getWorkflowSource("bad_declaration.wdl"))
  }

  it should "handle chained operations" in {
    val doc = getDocument(getTaskSource("bug16-chained-operations.wdl"))

    doc.elements.size shouldBe 1
    val elem = doc.elements(0)
    elem shouldBe a[Task]
    val task = elem.asInstanceOf[Task]

    task.declarations.size shouldBe 1
    val decl = task.declarations.head
    decl.name shouldBe "j"
    decl.expr.get should matchPattern {
      case ExprAdd(ExprAdd(ExprIdentifier("i", _), ExprIdentifier("i", _), _),
                   ExprIdentifier("i", _),
                   _) =>
    }
  }

  it should "handle chained operations in a workflow" in {
    val doc = getDocument(getWorkflowSource("chained_expr.wdl"))
    doc.elements.size shouldBe 0

    val wf = doc.workflow.get
    wf shouldBe a[Workflow]

    wf.body.size shouldBe 1
    val decl = wf.body.head.asInstanceOf[Declaration]
    decl.name shouldBe "b"
    decl.expr.get should matchPattern {
      case ExprAdd(ExprAdd(ExprInt(1, _), ExprInt(2, _), _), ExprInt(3, _), _) =>
    }
  }

  it should "handle compound expression" taggedAs Edge in {
    val doc = getDocument(getWorkflowSource("compound_expr_bug.wdl"))
    doc.elements.size shouldBe 0

    val wf = doc.workflow.get
    wf shouldBe a[Workflow]

    wf.body.size shouldBe 1
    val decl = wf.body.head.asInstanceOf[Declaration]
    decl.name shouldBe "a"
    decl.expr.get should matchPattern {
      case ExprApply("select_first",
                     Vector(
                         ExprArrayLiteral(Vector(ExprInt(3, _),
                                                 ExprApply("round", Vector(ExprInt(100, _)), _)),
                                          _)
                     ),
                     _) =>
        ()
    }
  }

  it should "report bad types" in {
    assertThrows[SyntaxException] {
      getDocument(getWorkflowSource("bad_type.wdl"))
    }
  }
}<|MERGE_RESOLUTION|>--- conflicted
+++ resolved
@@ -29,14 +29,7 @@
   }
 
   private def getDocument(sourceCode: SourceCode, conf: Options = opts): Document = {
-<<<<<<< HEAD
-    ParseTop(conf,
-             grammarFactory.createGrammar(sourceCode.toString),
-             sourceCode.toString,
-             Some(sourceCode.url)).parseDocument
-=======
     ParseTop(conf, WdlDraft2Grammar.newInstance(sourceCode, Vector.empty, opts)).parseDocument
->>>>>>> aa938f06
   }
 
   it should "handle various types" in {
