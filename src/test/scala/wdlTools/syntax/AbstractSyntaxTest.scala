--- conflicted
+++ resolved
@@ -17,9 +17,9 @@
   private val loader = SourceCode.Loader(opts)
   private val parser = ParseAll(opts, loader)
 
-//  private def getTaskSource(fname: String): SourceCode = {
-//    loader.apply(Util.getURL(tasksDir.resolve(fname)))
-//  }
+  private def getTaskSource(fname: String): SourceCode = {
+    loader.apply(Util.getURL(tasksDir.resolve(fname)))
+  }
 
   private def getWorkflowSource(fname: String): SourceCode = {
     loader.apply(Util.getURL(workflowsDir.resolve(fname)))
@@ -37,8 +37,6 @@
 
     doc.workflow should not be empty
   }
-<<<<<<< HEAD
-=======
 
   it should "handle optionals" in {
     val doc = parser.apply(getTaskSource("missing_type_bug.wdl"))
@@ -62,5 +60,5 @@
 
     doc.version shouldBe WdlVersion.V1_0
   }
->>>>>>> c54cd0f4
+
 }