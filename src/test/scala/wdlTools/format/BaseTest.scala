package wdlTools.format

<<<<<<< HEAD
=======
import java.net.URI
>>>>>>> f285e476
import java.nio.file.{Path, Paths}

import org.scalatest.{FlatSpec, Matchers}
import wdlTools.formatter.WDL10Formatter
import wdlTools.syntax.ParseAll
import wdlTools.util.{Options, Util}

class BaseTest extends FlatSpec with Matchers {
  private lazy val conf = Options(antlr4Trace = false)

<<<<<<< HEAD
  def getWdlPath(fname: String, subdir: String): Path = {
    Paths.get(getClass.getResource(s"/format/${subdir}/${fname}").getPath)
  }

  def getWdlSource(fname: String, subdir: String): String = {
    Util.readFromFile(getWdlPath(fname, subdir))
=======
  def getWdlSource(fname: String, subdir: String): (URI, String) = {
    val p: String = getClass.getResource(s"/format/${subdir}/${fname}").getPath
    val path: Path = Paths.get(p)
    val uri: URI = path.toUri
    (uri, Util.readFromFile(path))
  }

  def getWdlSourcePair(fname: String): (URI, String, String) = {
    val before = getWdlSource(fname, subdir = "before")
    val after = getWdlSource(fname, subdir = "after")
    (before._1, before._2, after._2)
>>>>>>> f285e476
  }

  it should "handle the runtime section correctly" in {
    val parser = ParseAll(conf)
    val src = getWdlSource(fname = "simple.wdl", subdir = "after")
<<<<<<< HEAD
    val doc = parser.apply(src)
=======
    val doc = parser.apply(src._2)
>>>>>>> f285e476
    doc.version shouldBe "1.0"
  }

  it should "reformat simple WDL" in {
<<<<<<< HEAD
    val beforeURI = getWdlPath(fname = "simple.wdl", subdir = "before").toUri
    val expected = getWdlSource(fname = "simple.wdl", subdir = "after")
    val formatter = WDL10Formatter(conf)
    formatter.formatDocuments(beforeURI)
    formatter.documents(beforeURI).mkString("\n") shouldBe expected
=======
    val (beforeURI, before, after) = getWdlSourcePair(fname = "simple.wdl")
    val parser = ParseAll(conf)
    val beforeDoc = parser.apply(before)

    val formatter = WDL10Formatter()
    formatter.formatDocument(beforeURI, beforeDoc)
    formatter.documents(beforeURI).mkString("\n") shouldBe after
>>>>>>> f285e476
  }
}<|MERGE_RESOLUTION|>--- conflicted
+++ resolved
@@ -1,9 +1,6 @@
 package wdlTools.format
 
-<<<<<<< HEAD
-=======
 import java.net.URI
->>>>>>> f285e476
 import java.nio.file.{Path, Paths}
 
 import org.scalatest.{FlatSpec, Matchers}
@@ -14,54 +11,26 @@
 class BaseTest extends FlatSpec with Matchers {
   private lazy val conf = Options(antlr4Trace = false)
 
-<<<<<<< HEAD
   def getWdlPath(fname: String, subdir: String): Path = {
     Paths.get(getClass.getResource(s"/format/${subdir}/${fname}").getPath)
   }
 
   def getWdlSource(fname: String, subdir: String): String = {
     Util.readFromFile(getWdlPath(fname, subdir))
-=======
-  def getWdlSource(fname: String, subdir: String): (URI, String) = {
-    val p: String = getClass.getResource(s"/format/${subdir}/${fname}").getPath
-    val path: Path = Paths.get(p)
-    val uri: URI = path.toUri
-    (uri, Util.readFromFile(path))
-  }
-
-  def getWdlSourcePair(fname: String): (URI, String, String) = {
-    val before = getWdlSource(fname, subdir = "before")
-    val after = getWdlSource(fname, subdir = "after")
-    (before._1, before._2, after._2)
->>>>>>> f285e476
   }
 
   it should "handle the runtime section correctly" in {
     val parser = ParseAll(conf)
     val src = getWdlSource(fname = "simple.wdl", subdir = "after")
-<<<<<<< HEAD
     val doc = parser.apply(src)
-=======
-    val doc = parser.apply(src._2)
->>>>>>> f285e476
     doc.version shouldBe "1.0"
   }
 
   it should "reformat simple WDL" in {
-<<<<<<< HEAD
     val beforeURI = getWdlPath(fname = "simple.wdl", subdir = "before").toUri
     val expected = getWdlSource(fname = "simple.wdl", subdir = "after")
     val formatter = WDL10Formatter(conf)
     formatter.formatDocuments(beforeURI)
     formatter.documents(beforeURI).mkString("\n") shouldBe expected
-=======
-    val (beforeURI, before, after) = getWdlSourcePair(fname = "simple.wdl")
-    val parser = ParseAll(conf)
-    val beforeDoc = parser.apply(before)
-
-    val formatter = WDL10Formatter()
-    formatter.formatDocument(beforeURI, beforeDoc)
-    formatter.documents(beforeURI).mkString("\n") shouldBe after
->>>>>>> f285e476
   }
 }