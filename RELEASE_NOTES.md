--- conflicted
+++ resolved
@@ -6,11 +6,8 @@
 * Automatically changes struct declaration with map literal assignment to an object literal 
 * Adds `Runtime.returnCodes` accessor
 * Fixes formatting of single-line expressions in code generator/formatter
-<<<<<<< HEAD
 * Fixes default memory value for WDL `development`
-=======
 * Always allow coercion to `T_Any`
->>>>>>> 08d3017b
 
 ## 0.14.3 (2021-07-06)
 
