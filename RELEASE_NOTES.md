# Change log

<<<<<<< HEAD
## 0.13.1

* Fixes handling of relative imports for WDL specified using non-file URIs (e.g. http(s))
=======
## in develop

* Fixes quoting and escaping of import URIs by code formatter/generator
>>>>>>> edee4b39

## 0.13.0

* **Breaking changes**:
    * `loc` is moved from the first to second parameter section in all AST case classes to prevent it from being included in the `equals` and `hashCode` implementations
    * Some fields of AST case classes are renamed for greater clarity
* Allows concatenation of `String` and non-`String` variables in draft2 and 1.x
* Captures type of quotes used in strings (single or double) so they can be recapitulated by the code formatter/generator
* Allows any type of expression to be used as the value of the `default` placeholder option
* Fixes code generator and formatter for nested placeholder edge-cases

## 0.12.11 (2021-05-07)

* Fixes regession in code generator and formatter

## 0.12.10 (2021-05-07)

* Escapes strings when generating/formatting code (unless they are in the command block)
* Always unwraps `V_Optional` values during expression evaluation
* Fixes issues with using expressions in placeholder option values

## 0.12.9 (2021-04-19)

* Fix resolution of imports using local paths not relative to the main document

## 0.12.8 (2021-04-19) 

* Adds support for Object -> Map coercion
* Fixed indentation issue in command block
* Fixes processing of escape sequences (including regular expressions used in second argument to `sub`)  
* Other bugfixes
* Updates to dxCommon 0.2.12

## 0.12.7 (2021-03-17)

* **Breaking change**: replaces individual placeholder AST/TST elements with a single unified placeholder element
* Adds support for non-compliant (but commonly used) combinations of placeholder options (default together with true/false or sep)
* Handle 'Left' and 'Right' as keys for serialized `Pair`s
* Emit warning rather than throw exception when there are duplicate keys in runtime/hints/meta sections

## 0.12.6 (2021-02-25)

* Allow coercion of `read_lines` return value to array of any primitive type
* Update to dxCommon 0.2.9

## 0.12.5 (2021-02-19)

* Preserve blank lines in command section

## 0.12.4 (2021-02-17)

* Add back placeholder support for v1.1

## 0.12.3 (2021-02-08)

* Fix WDL v1.1 parsing
* Add `TypeInfer.applyExpression` function for type.checking expressions
* Duplicate declaration names in different task/workflow sections are now caught during type-checking

## 0.12.2 (2021-02-4)

* Refactor `wdlTools.exec.InputOutput`
* Add convenience constructors for compound WdlValues
* Fix issue in `WdlGenerator` when first non-whitespace in command block is a placeholder

## 0.12.1 (2021-02-03)

* Bugfixes

## 0.12.0 (2021-02-02)

* Adds support for WDL 1.1

## 0.11.18 (2020-01-29)

* Better handling of fully-qualified names in evaluation context

## 0.11.17 (2020-01-27)

* Fix bug in evaluation of nested placeholders

## 0.11.16 (2020-01-20)

* Revert change that disallowed String + non-String concatenation and Boolean-Boolean comparisons pre-2.0
* Fix some places where `SortedMap` wasn't being used when serializing
* Use `SeqMap` for compound values (`Struct` and `Object`)
* Use consistent terminology for compound types (Array and Map *items*; Struct and Object *fields*)

## 0.11.15 (2020-01-14)

* Allow any compound type to be aliased
* Enable recursive deserialization of types
* Support use of type aliases for WDL type (de)serialization
* Use `SortedMap`s when serializing to JSON to the results are consistent

## 0.11.14 (2020-01-13)

* Handle special case of null values for non-optional compound inputs in `wdlTools.exec.InputOutput`
* The JSON serialization format was updated for compound types:
    * "name" -> "type"
    * For Array, "itemType" -> "items"  
    * For Map, "keyType" -> "keys" and "valueType" -> "values"
    * For Pair, "leftType" -> "left" and "rightType" -> "right"

## 0.11.13 (2020-01-12)

* Bump ANTLR version to 4.9

## 0.11.12 (2020-01-05)

* Revert change to `Stdlib.size` - don't use `isExactDobule`

## 0.11.11 (2020-01-05)

* Fix several small issues that have recently been clarified in the spec

## 0.11.10 (2020-12-16)

* Bugfixes

## 0.11.9 (2020-12-15)

* Move DockerUtils to dxCommon

## 0.11.8 (2020-12-01)

* Fix unification of arrays

## 0.11.7 (2020-12-01)

* Throw type error when map keys are non-primitive
* Fix bug with vectorization of subtraction and division operations

## 0.11.6 (2020-11-25)

* Fix more code generator/formatter bugs, add tests

## 0.11.5 (2020-11-25)

* Fix code generator/formatter for vectorized operators
* Move LocalizationDisambiguation to dxCommon

## 0.11.4 (2020-11-24)

* Vectorize mathematical functions - successive `+`, `-`, `*`, and `/` operations are transformed from nested pairwise function calls to a single function call on a Vector of arguments 
* Fixed parser issue in development where runtime keys (e.g. `cpu`, `container`) could not be used as variable names

## 0.11.3 (2020-11-23)

* Add base class for "generic" user-defined functions

## 0.11.2 (2020-11-23)

* Add `SourceLocation` to `UserDefinedFunctionImplFactory.getImpl` signature
* Fix parsing of comments in *meta sections in WDL v2

## 0.11.1 (2020-11-20)

* Add `EvalPaths` to `FunctionContext`

## 0.11.0 (2020-11-20)

* Implement new syntax in development for pass-through of call arguments 
* Fix bug with struct-typed objects in v1
* Add hooks for user-defined functions

## 0.10.7 (2020-11-16)

* Relax type-checking of arrays - ignore nonEmpty, which is only a runtime check
* Fix code generator/formatter to only use object literal syntax in WDL 2+
* Add option `LocalizationDisambiguator` to always create new localization dir for each source dir

## 0.10.6 (2020-11-14)

* Add support for URI-formatted image names (e.g. 'docker://myimg')
* Add functions for serialization and deserialization of WdlTypes

## 0.10.5 (2020-11-12)

* Throw `NoSuchParserException` when a document is not detected to be parsable

## 0.10.4 (2020-11-10)

* Fix sevaral issues with the handling of non-empty arrays

## 0.10.3 (2020-11-09)

* Throw exception when there are key collisions in `as_map` function
* Other bugfixes

## 0.10.2 (2020-11-06)

* Change all map-types attributes of typed AST classes to be `SortedMap`s - mainly to preserve insert order for the code formatter
* Updated to dxCommon 0.2.1, which fixes a bug with idential AST/TST objects not comparing as equal/generating identical hash codes

## 0.10.1 (2020-11-05)

* Add support for struct literals in the code generator
* Add support for direct resolution of fully qualified names during evaluation of identifiers of pair, object, and call types

## 0.10.0 (2020-11-03)

* Implemented two accepted spec changes in WDL development/2.0:
    * [openwdl #243](https://github.com/openwdl/wdl/pull/243): Use RE2 for regular expression matching in `sub()` function
    * [openwdl/wdl#297](https://github.com/openwdl/wdl/pull/297): Struct literals

## 0.9.0 (2020-11-02)

* Moved common code (wdlTools.util.*) to separate package, dxCommon
* Fixed struct aliasing bug

## 0.8.4 (2020-10-22)

* Bugfixes for code generator/formatter

## 0.8.3 (2020-10-14)

* Bugfixes

## 0.8.2 (2020-10-11)

* Bugfixes

## 0.8.1 (2020-10-10)

* Bugfixes

## 0.8.0 (2020-10-09)

* Added support for new WDL v2 `min` and `max` functions
* Complete WDL v2 support in code formatter and generator
* Internal refactorings (will causes breaking changes for users of the library)
* Correctly handle optional parameters in task calls
* Fix JDK11 deprecation error
* Many bugfixes

## 0.7.1 (2020-09-29)

* Type-checking bug fixes
* Error message improvements

## 0.7.0 (2020-09-28)

* Refactoring of `types.Unification`, including additionl UnificationContext, which allows for context-specific type checking
* Renamed some members of typed AST:
    * `Declaration` -> `PrivateVariable`
    * `*InputDefinition` -> `*InputParameter`
    * `OutputDefinition` -> `OutputParameter`
    * `Task.declarations` -> `Task.privateVariables`
* Renamed `types.Context` -> `types.TypeContext`    
* Add default values for all reserved runtime keys (as per the [PR](https://github.com/openwdl/wdl/pull/315))
* Override `LocalFileSource.equals` to compare based on `localPath`    
* Renamed Utils classes
    * `eval.Utils` -> `eval.EvalUtils`
    * `syntax.Utils` -> `syntax.SyntaxUtils`
    * `types.Utils` -> `types.TypeUtils`

## 0.6.1 (2020-09-24)

* Support floating-point values for cpu, memory, and disk size runtime requirements
* Add `BlockElement` as the parent type of `Conditional` and `Scatter` in typed AST
* Logger enhancements
 
## 0.6.0 (2020-09-14)

* Fixed autodoc templates
* Allow T -> T? coercion under `Moderate` type-checking strictness
* Handle nested placeholders during string interpolation - these were previously disallowed
* Add expression graph builder for workflows

## 0.5.0 (2020-09-01)

* Added `wdlTools.types.Graph` for building DAGs from the TST.
* Breaking change: the operator case classes have been removed from AST and TST. Operators are now represented by `ExprApply` with special names. The names can be looked up in `wdlTools.syntax.Operator`.
* Many other internal breaking changes - mostly reorganization/renaming.

## 0.4.0 (2020-07-16)

* Add stand-alone task executor, and `exec` command

## 0.3.0 (2020-07-07)

* Add new WDL v2 `sep` function
* Move `FileAccessProtocol` to `util` package
* Unify all file handling in `FileAccessProtcol` - merge functionality from `SourceCode` and from dxWDL `Furl` classes
* Migrate some Docker utilities from dxWDL to wdlTools
* Rename `TextSource` -> `SourceLocation`
* Rename `text` AST fields to `loc`
* Add source document to `SourceLocation`
* Fix `Util.replaceSuffix`
* Other bugfixes

## 0.2.0 (2020-06-26)

* Cleaned up utility functions
* Migrated some utility code from dxWDL

## 0.1.0 (2020-06-25)

* First release<|MERGE_RESOLUTION|>--- conflicted
+++ resolved
@@ -1,14 +1,10 @@
 # Change log
 
-<<<<<<< HEAD
-## 0.13.1
-
+## in develop
+
+* Adds `fix` tool to automatically fix some non-compliant WDL syntax
 * Fixes handling of relative imports for WDL specified using non-file URIs (e.g. http(s))
-=======
-## in develop
-
 * Fixes quoting and escaping of import URIs by code formatter/generator
->>>>>>> edee4b39
 
 ## 0.13.0
 
