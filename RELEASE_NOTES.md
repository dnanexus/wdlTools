--- conflicted
+++ resolved
@@ -2,14 +2,11 @@
 
 ## in develop
 
-<<<<<<< HEAD
 * **Breaking Change** `Eval.applyMap` is changed to `Eval.applyAll` and takes a `Vector` rather than `Map` argument. This is done to ensure the expressions are evaluated in order in case there are dependencies between them.
-=======
 * Additional fixes to parsing `runtime.returnCodes`
 
 ## 0.16.0 (2021-09-09)
 
->>>>>>> ce5142d6
 * Adds parameters for runtime and hint overrides to `Eval.Runtime` and `Eval.Meta` classes
 * Fixes parsing of `runtime.returnCodes`
 
