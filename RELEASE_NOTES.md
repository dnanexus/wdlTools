--- conflicted
+++ resolved
@@ -1,14 +1,10 @@
 # Change log
 
-<<<<<<< HEAD
 ## v0.12.0 (2021-01-05)
 
 * Adds support for WDL 1.1
 
-## 0.11.15 (dev)
-=======
 ## 0.11.15 (2020-01-14)
->>>>>>> e659856e
 
 * Allow any compound type to be aliased
 * Enable recursive deserialization of types
